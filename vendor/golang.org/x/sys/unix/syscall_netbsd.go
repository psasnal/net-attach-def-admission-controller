// Copyright 2009,2010 The Go Authors. All rights reserved.
// Use of this source code is governed by a BSD-style
// license that can be found in the LICENSE file.

// NetBSD system calls.
// This file is compiled as ordinary Go code,
// but it is also input to mksyscall,
// which parses the //sys lines and generates system call stubs.
// Note that sometimes we use a lowercase //sys name and wrap
// it in our own nicer implementation, either here or in
// syscall_bsd.go or syscall_unix.go.

package unix

import (
	"runtime"
	"syscall"
	"unsafe"
)

// SockaddrDatalink implements the Sockaddr interface for AF_LINK type sockets.
type SockaddrDatalink struct {
	Len    uint8
	Family uint8
	Index  uint16
	Type   uint8
	Nlen   uint8
	Alen   uint8
	Slen   uint8
	Data   [12]int8
	raw    RawSockaddrDatalink
}

func anyToSockaddrGOOS(fd int, rsa *RawSockaddrAny) (Sockaddr, error) {
	return nil, EAFNOSUPPORT
}

func Syscall9(trap, a1, a2, a3, a4, a5, a6, a7, a8, a9 uintptr) (r1, r2 uintptr, err syscall.Errno)

func sysctlNodes(mib []_C_int) (nodes []Sysctlnode, err error) {
	var olen uintptr

	// Get a list of all sysctl nodes below the given MIB by performing
	// a sysctl for the given MIB with CTL_QUERY appended.
	mib = append(mib, CTL_QUERY)
	qnode := Sysctlnode{Flags: SYSCTL_VERS_1}
	qp := (*byte)(unsafe.Pointer(&qnode))
	sz := unsafe.Sizeof(qnode)
	if err = sysctl(mib, nil, &olen, qp, sz); err != nil {
		return nil, err
	}

	// Now that we know the size, get the actual nodes.
	nodes = make([]Sysctlnode, olen/sz)
	np := (*byte)(unsafe.Pointer(&nodes[0]))
	if err = sysctl(mib, np, &olen, qp, sz); err != nil {
		return nil, err
	}

	return nodes, nil
}

func nametomib(name string) (mib []_C_int, err error) {
	// Split name into components.
	var parts []string
	last := 0
	for i := 0; i < len(name); i++ {
		if name[i] == '.' {
			parts = append(parts, name[last:i])
			last = i + 1
		}
	}
	parts = append(parts, name[last:])

	// Discover the nodes and construct the MIB OID.
	for partno, part := range parts {
		nodes, err := sysctlNodes(mib)
		if err != nil {
			return nil, err
		}
		for _, node := range nodes {
			n := make([]byte, 0)
			for i := range node.Name {
				if node.Name[i] != 0 {
					n = append(n, byte(node.Name[i]))
				}
			}
			if string(n) == part {
				mib = append(mib, _C_int(node.Num))
				break
			}
		}
		if len(mib) != partno+1 {
			return nil, EINVAL
		}
	}

	return mib, nil
}

func direntIno(buf []byte) (uint64, bool) {
	return readInt(buf, unsafe.Offsetof(Dirent{}.Fileno), unsafe.Sizeof(Dirent{}.Fileno))
}

func direntReclen(buf []byte) (uint64, bool) {
	return readInt(buf, unsafe.Offsetof(Dirent{}.Reclen), unsafe.Sizeof(Dirent{}.Reclen))
}

func direntNamlen(buf []byte) (uint64, bool) {
	return readInt(buf, unsafe.Offsetof(Dirent{}.Namlen), unsafe.Sizeof(Dirent{}.Namlen))
}

<<<<<<< HEAD
=======
func SysctlUvmexp(name string) (*Uvmexp, error) {
	mib, err := sysctlmib(name)
	if err != nil {
		return nil, err
	}

	n := uintptr(SizeofUvmexp)
	var u Uvmexp
	if err := sysctl(mib, (*byte)(unsafe.Pointer(&u)), &n, nil, 0); err != nil {
		return nil, err
	}
	return &u, nil
}

>>>>>>> 12ec1530
func Pipe(p []int) (err error) {
	return Pipe2(p, 0)
}

//sysnb	pipe2(p *[2]_C_int, flags int) (err error)

func Pipe2(p []int, flags int) error {
	if len(p) != 2 {
		return EINVAL
	}
	var pp [2]_C_int
	err := pipe2(&pp, flags)
	if err == nil {
		p[0] = int(pp[0])
		p[1] = int(pp[1])
	}
	return err
}

//sys	Getdents(fd int, buf []byte) (n int, err error)

func Getdirentries(fd int, buf []byte, basep *uintptr) (n int, err error) {
	n, err = Getdents(fd, buf)
	if err != nil || basep == nil {
		return
	}

	var off int64
	off, err = Seek(fd, 0, 1 /* SEEK_CUR */)
	if err != nil {
		*basep = ^uintptr(0)
		return
	}
	*basep = uintptr(off)
	if unsafe.Sizeof(*basep) == 8 {
		return
	}
	if off>>32 != 0 {
		// We can't stuff the offset back into a uintptr, so any
		// future calls would be suspect. Generate an error.
		// EIO is allowed by getdirentries.
		err = EIO
	}
	return
}

//sys	Getcwd(buf []byte) (n int, err error) = SYS___GETCWD

// TODO
func sendfile(outfd int, infd int, offset *int64, count int) (written int, err error) {
	return -1, ENOSYS
}

//sys	ioctl(fd int, req uint, arg uintptr) (err error)

//sys	sysctl(mib []_C_int, old *byte, oldlen *uintptr, new *byte, newlen uintptr) (err error) = SYS___SYSCTL

func IoctlGetPtmget(fd int, req uint) (*Ptmget, error) {
	var value Ptmget
	err := ioctl(fd, req, uintptr(unsafe.Pointer(&value)))
	runtime.KeepAlive(value)
	return &value, err
}

func Uname(uname *Utsname) error {
	mib := []_C_int{CTL_KERN, KERN_OSTYPE}
	n := unsafe.Sizeof(uname.Sysname)
	if err := sysctl(mib, &uname.Sysname[0], &n, nil, 0); err != nil {
		return err
	}

	mib = []_C_int{CTL_KERN, KERN_HOSTNAME}
	n = unsafe.Sizeof(uname.Nodename)
	if err := sysctl(mib, &uname.Nodename[0], &n, nil, 0); err != nil {
		return err
	}

	mib = []_C_int{CTL_KERN, KERN_OSRELEASE}
	n = unsafe.Sizeof(uname.Release)
	if err := sysctl(mib, &uname.Release[0], &n, nil, 0); err != nil {
		return err
	}

	mib = []_C_int{CTL_KERN, KERN_VERSION}
	n = unsafe.Sizeof(uname.Version)
	if err := sysctl(mib, &uname.Version[0], &n, nil, 0); err != nil {
		return err
	}

	// The version might have newlines or tabs in it, convert them to
	// spaces.
	for i, b := range uname.Version {
		if b == '\n' || b == '\t' {
			if i == len(uname.Version)-1 {
				uname.Version[i] = 0
			} else {
				uname.Version[i] = ' '
			}
		}
	}

	mib = []_C_int{CTL_HW, HW_MACHINE}
	n = unsafe.Sizeof(uname.Machine)
	if err := sysctl(mib, &uname.Machine[0], &n, nil, 0); err != nil {
		return err
	}

	return nil
}

func Sendfile(outfd int, infd int, offset *int64, count int) (written int, err error) {
	if raceenabled {
		raceReleaseMerge(unsafe.Pointer(&ioSync))
	}
	return sendfile(outfd, infd, offset, count)
}

func Fstatvfs(fd int, buf *Statvfs_t) (err error) {
	return Fstatvfs1(fd, buf, ST_WAIT)
}

func Statvfs(path string, buf *Statvfs_t) (err error) {
	return Statvfs1(path, buf, ST_WAIT)
}

/*
 * Exposed directly
 */
//sys	Access(path string, mode uint32) (err error)
//sys	Adjtime(delta *Timeval, olddelta *Timeval) (err error)
//sys	Chdir(path string) (err error)
//sys	Chflags(path string, flags int) (err error)
//sys	Chmod(path string, mode uint32) (err error)
//sys	Chown(path string, uid int, gid int) (err error)
//sys	Chroot(path string) (err error)
//sys	ClockGettime(clockid int32, time *Timespec) (err error)
//sys	Close(fd int) (err error)
//sys	Dup(fd int) (nfd int, err error)
//sys	Dup2(from int, to int) (err error)
//sys	Dup3(from int, to int, flags int) (err error)
//sys	Exit(code int)
//sys	ExtattrGetFd(fd int, attrnamespace int, attrname string, data uintptr, nbytes int) (ret int, err error)
//sys	ExtattrSetFd(fd int, attrnamespace int, attrname string, data uintptr, nbytes int) (ret int, err error)
//sys	ExtattrDeleteFd(fd int, attrnamespace int, attrname string) (err error)
//sys	ExtattrListFd(fd int, attrnamespace int, data uintptr, nbytes int) (ret int, err error)
//sys	ExtattrGetFile(file string, attrnamespace int, attrname string, data uintptr, nbytes int) (ret int, err error)
//sys	ExtattrSetFile(file string, attrnamespace int, attrname string, data uintptr, nbytes int) (ret int, err error)
//sys	ExtattrDeleteFile(file string, attrnamespace int, attrname string) (err error)
//sys	ExtattrListFile(file string, attrnamespace int, data uintptr, nbytes int) (ret int, err error)
//sys	ExtattrGetLink(link string, attrnamespace int, attrname string, data uintptr, nbytes int) (ret int, err error)
//sys	ExtattrSetLink(link string, attrnamespace int, attrname string, data uintptr, nbytes int) (ret int, err error)
//sys	ExtattrDeleteLink(link string, attrnamespace int, attrname string) (err error)
//sys	ExtattrListLink(link string, attrnamespace int, data uintptr, nbytes int) (ret int, err error)
//sys	Faccessat(dirfd int, path string, mode uint32, flags int) (err error)
//sys	Fadvise(fd int, offset int64, length int64, advice int) (err error) = SYS_POSIX_FADVISE
//sys	Fchdir(fd int) (err error)
//sys	Fchflags(fd int, flags int) (err error)
//sys	Fchmod(fd int, mode uint32) (err error)
//sys	Fchmodat(dirfd int, path string, mode uint32, flags int) (err error)
//sys	Fchown(fd int, uid int, gid int) (err error)
//sys	Fchownat(dirfd int, path string, uid int, gid int, flags int) (err error)
//sys	Flock(fd int, how int) (err error)
//sys	Fpathconf(fd int, name int) (val int, err error)
//sys	Fstat(fd int, stat *Stat_t) (err error)
//sys	Fstatat(fd int, path string, stat *Stat_t, flags int) (err error)
//sys	Fstatvfs1(fd int, buf *Statvfs_t, flags int) (err error) = SYS_FSTATVFS1
//sys	Fsync(fd int) (err error)
//sys	Ftruncate(fd int, length int64) (err error)
//sysnb	Getegid() (egid int)
//sysnb	Geteuid() (uid int)
//sysnb	Getgid() (gid int)
//sysnb	Getpgid(pid int) (pgid int, err error)
//sysnb	Getpgrp() (pgrp int)
//sysnb	Getpid() (pid int)
//sysnb	Getppid() (ppid int)
//sys	Getpriority(which int, who int) (prio int, err error)
//sysnb	Getrlimit(which int, lim *Rlimit) (err error)
//sysnb	Getrusage(who int, rusage *Rusage) (err error)
//sysnb	Getsid(pid int) (sid int, err error)
//sysnb	Gettimeofday(tv *Timeval) (err error)
//sysnb	Getuid() (uid int)
//sys	Issetugid() (tainted bool)
//sys	Kill(pid int, signum syscall.Signal) (err error)
//sys	Kqueue() (fd int, err error)
//sys	Lchown(path string, uid int, gid int) (err error)
//sys	Link(path string, link string) (err error)
//sys	Linkat(pathfd int, path string, linkfd int, link string, flags int) (err error)
//sys	Listen(s int, backlog int) (err error)
//sys	Lstat(path string, stat *Stat_t) (err error)
//sys	Mkdir(path string, mode uint32) (err error)
//sys	Mkdirat(dirfd int, path string, mode uint32) (err error)
//sys	Mkfifo(path string, mode uint32) (err error)
//sys	Mkfifoat(dirfd int, path string, mode uint32) (err error)
//sys	Mknod(path string, mode uint32, dev int) (err error)
//sys	Mknodat(dirfd int, path string, mode uint32, dev int) (err error)
//sys	Nanosleep(time *Timespec, leftover *Timespec) (err error)
//sys	Open(path string, mode int, perm uint32) (fd int, err error)
//sys	Openat(dirfd int, path string, mode int, perm uint32) (fd int, err error)
//sys	Pathconf(path string, name int) (val int, err error)
//sys	pread(fd int, p []byte, offset int64) (n int, err error)
//sys	pwrite(fd int, p []byte, offset int64) (n int, err error)
//sys	read(fd int, p []byte) (n int, err error)
//sys	Readlink(path string, buf []byte) (n int, err error)
//sys	Readlinkat(dirfd int, path string, buf []byte) (n int, err error)
//sys	Rename(from string, to string) (err error)
//sys	Renameat(fromfd int, from string, tofd int, to string) (err error)
//sys	Revoke(path string) (err error)
//sys	Rmdir(path string) (err error)
//sys	Seek(fd int, offset int64, whence int) (newoffset int64, err error) = SYS_LSEEK
//sys	Select(nfd int, r *FdSet, w *FdSet, e *FdSet, timeout *Timeval) (n int, err error)
//sysnb	Setegid(egid int) (err error)
//sysnb	Seteuid(euid int) (err error)
//sysnb	Setgid(gid int) (err error)
//sysnb	Setpgid(pid int, pgid int) (err error)
//sys	Setpriority(which int, who int, prio int) (err error)
//sysnb	Setregid(rgid int, egid int) (err error)
//sysnb	Setreuid(ruid int, euid int) (err error)
//sysnb	Setrlimit(which int, lim *Rlimit) (err error)
//sysnb	Setsid() (pid int, err error)
//sysnb	Settimeofday(tp *Timeval) (err error)
//sysnb	Setuid(uid int) (err error)
//sys	Stat(path string, stat *Stat_t) (err error)
//sys	Statvfs1(path string, buf *Statvfs_t, flags int) (err error) = SYS_STATVFS1
//sys	Symlink(path string, link string) (err error)
//sys	Symlinkat(oldpath string, newdirfd int, newpath string) (err error)
//sys	Sync() (err error)
//sys	Truncate(path string, length int64) (err error)
//sys	Umask(newmask int) (oldmask int)
//sys	Unlink(path string) (err error)
//sys	Unlinkat(dirfd int, path string, flags int) (err error)
//sys	Unmount(path string, flags int) (err error)
//sys	write(fd int, p []byte) (n int, err error)
//sys	mmap(addr uintptr, length uintptr, prot int, flag int, fd int, pos int64) (ret uintptr, err error)
//sys	munmap(addr uintptr, length uintptr) (err error)
//sys	readlen(fd int, buf *byte, nbuf int) (n int, err error) = SYS_READ
//sys	writelen(fd int, buf *byte, nbuf int) (n int, err error) = SYS_WRITE
//sys	utimensat(dirfd int, path string, times *[2]Timespec, flags int) (err error)

/*
 * Unimplemented
 */
// ____semctl13
// __clone
// __fhopen40
// __fhstat40
// __fhstatvfs140
// __fstat30
// __getcwd
// __getfh30
// __getlogin
// __lstat30
// __mount50
// __msgctl13
// __msync13
// __ntp_gettime30
// __posix_chown
// __posix_fchown
// __posix_lchown
// __posix_rename
// __setlogin
// __shmctl13
// __sigaction_sigtramp
// __sigaltstack14
// __sigpending14
// __sigprocmask14
// __sigsuspend14
// __sigtimedwait
// __stat30
// __syscall
// __vfork14
// _ksem_close
// _ksem_destroy
// _ksem_getvalue
// _ksem_init
// _ksem_open
// _ksem_post
// _ksem_trywait
// _ksem_unlink
// _ksem_wait
// _lwp_continue
// _lwp_create
// _lwp_ctl
// _lwp_detach
// _lwp_exit
// _lwp_getname
// _lwp_getprivate
// _lwp_kill
// _lwp_park
// _lwp_self
// _lwp_setname
// _lwp_setprivate
// _lwp_suspend
// _lwp_unpark
// _lwp_unpark_all
// _lwp_wait
// _lwp_wakeup
// _pset_bind
// _sched_getaffinity
// _sched_getparam
// _sched_setaffinity
// _sched_setparam
// acct
// aio_cancel
// aio_error
// aio_fsync
// aio_read
// aio_return
// aio_suspend
// aio_write
// break
// clock_getres
// clock_gettime
// clock_settime
// compat_09_ogetdomainname
// compat_09_osetdomainname
// compat_09_ouname
// compat_10_omsgsys
// compat_10_osemsys
// compat_10_oshmsys
// compat_12_fstat12
// compat_12_getdirentries
// compat_12_lstat12
// compat_12_msync
// compat_12_oreboot
// compat_12_oswapon
// compat_12_stat12
// compat_13_sigaction13
// compat_13_sigaltstack13
// compat_13_sigpending13
// compat_13_sigprocmask13
// compat_13_sigreturn13
// compat_13_sigsuspend13
// compat_14___semctl
// compat_14_msgctl
// compat_14_shmctl
// compat_16___sigaction14
// compat_16___sigreturn14
// compat_20_fhstatfs
// compat_20_fstatfs
// compat_20_getfsstat
// compat_20_statfs
// compat_30___fhstat30
// compat_30___fstat13
// compat_30___lstat13
// compat_30___stat13
// compat_30_fhopen
// compat_30_fhstat
// compat_30_fhstatvfs1
// compat_30_getdents
// compat_30_getfh
// compat_30_ntp_gettime
// compat_30_socket
// compat_40_mount
// compat_43_fstat43
// compat_43_lstat43
// compat_43_oaccept
// compat_43_ocreat
// compat_43_oftruncate
// compat_43_ogetdirentries
// compat_43_ogetdtablesize
// compat_43_ogethostid
// compat_43_ogethostname
// compat_43_ogetkerninfo
// compat_43_ogetpagesize
// compat_43_ogetpeername
// compat_43_ogetrlimit
// compat_43_ogetsockname
// compat_43_okillpg
// compat_43_olseek
// compat_43_ommap
// compat_43_oquota
// compat_43_orecv
// compat_43_orecvfrom
// compat_43_orecvmsg
// compat_43_osend
// compat_43_osendmsg
// compat_43_osethostid
// compat_43_osethostname
// compat_43_osetrlimit
// compat_43_osigblock
// compat_43_osigsetmask
// compat_43_osigstack
// compat_43_osigvec
// compat_43_otruncate
// compat_43_owait
// compat_43_stat43
// execve
// extattr_delete_fd
// extattr_delete_file
// extattr_delete_link
// extattr_get_fd
// extattr_get_file
// extattr_get_link
// extattr_list_fd
// extattr_list_file
// extattr_list_link
// extattr_set_fd
// extattr_set_file
// extattr_set_link
// extattrctl
// fchroot
// fdatasync
// fgetxattr
// fktrace
// flistxattr
// fork
// fremovexattr
// fsetxattr
// fstatvfs1
// fsync_range
// getcontext
// getitimer
// getvfsstat
// getxattr
// ktrace
// lchflags
// lchmod
// lfs_bmapv
// lfs_markv
// lfs_segclean
// lfs_segwait
// lgetxattr
// lio_listio
// listxattr
// llistxattr
// lremovexattr
// lseek
// lsetxattr
// lutimes
// madvise
// mincore
// minherit
// modctl
// mq_close
// mq_getattr
// mq_notify
// mq_open
// mq_receive
// mq_send
// mq_setattr
// mq_timedreceive
// mq_timedsend
// mq_unlink
// mremap
// msgget
// msgrcv
// msgsnd
// nfssvc
// ntp_adjtime
// pmc_control
// pmc_get_info
// pollts
// preadv
// profil
// pselect
// pset_assign
// pset_create
// pset_destroy
// ptrace
// pwritev
// quotactl
// rasctl
// readv
// reboot
// removexattr
// sa_enable
// sa_preempt
// sa_register
// sa_setconcurrency
// sa_stacks
// sa_yield
// sbrk
// sched_yield
// semconfig
// semget
// semop
// setcontext
// setitimer
// setxattr
// shmat
// shmdt
// shmget
// sstk
// statvfs1
// swapctl
// sysarch
// syscall
// timer_create
// timer_delete
// timer_getoverrun
// timer_gettime
// timer_settime
// undelete
// utrace
// uuidgen
// vadvise
// vfork
// writev<|MERGE_RESOLUTION|>--- conflicted
+++ resolved
@@ -110,8 +110,6 @@
 	return readInt(buf, unsafe.Offsetof(Dirent{}.Namlen), unsafe.Sizeof(Dirent{}.Namlen))
 }
 
-<<<<<<< HEAD
-=======
 func SysctlUvmexp(name string) (*Uvmexp, error) {
 	mib, err := sysctlmib(name)
 	if err != nil {
@@ -126,7 +124,6 @@
 	return &u, nil
 }
 
->>>>>>> 12ec1530
 func Pipe(p []int) (err error) {
 	return Pipe2(p, 0)
 }
