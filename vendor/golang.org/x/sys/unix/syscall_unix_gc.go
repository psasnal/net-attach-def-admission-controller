// Copyright 2016 The Go Authors. All rights reserved.
// Use of this source code is governed by a BSD-style
// license that can be found in the LICENSE file.

//go:build (darwin || dragonfly || freebsd || linux || netbsd || openbsd || solaris) && gc && !ppc64le && !ppc64
// +build darwin dragonfly freebsd linux netbsd openbsd solaris
<<<<<<< HEAD
// +build gc,!ppc64le,!ppc64
=======
// +build gc
// +build !ppc64le
// +build !ppc64
>>>>>>> 14ca838f

package unix

import "syscall"

func Syscall(trap, a1, a2, a3 uintptr) (r1, r2 uintptr, err syscall.Errno)
func Syscall6(trap, a1, a2, a3, a4, a5, a6 uintptr) (r1, r2 uintptr, err syscall.Errno)
func RawSyscall(trap, a1, a2, a3 uintptr) (r1, r2 uintptr, err syscall.Errno)
func RawSyscall6(trap, a1, a2, a3, a4, a5, a6 uintptr) (r1, r2 uintptr, err syscall.Errno)<|MERGE_RESOLUTION|>--- conflicted
+++ resolved
@@ -4,13 +4,9 @@
 
 //go:build (darwin || dragonfly || freebsd || linux || netbsd || openbsd || solaris) && gc && !ppc64le && !ppc64
 // +build darwin dragonfly freebsd linux netbsd openbsd solaris
-<<<<<<< HEAD
-// +build gc,!ppc64le,!ppc64
-=======
 // +build gc
 // +build !ppc64le
 // +build !ppc64
->>>>>>> 14ca838f
 
 package unix
 
