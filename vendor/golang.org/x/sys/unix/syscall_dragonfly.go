--- conflicted
+++ resolved
@@ -125,19 +125,13 @@
 }
 
 //sys	extpread(fd int, p []byte, flags int, offset int64) (n int, err error)
-<<<<<<< HEAD
-=======
-
->>>>>>> 12ec1530
+
 func pread(fd int, p []byte, offset int64) (n int, err error) {
 	return extpread(fd, p, 0, offset)
 }
 
 //sys	extpwrite(fd int, p []byte, flags int, offset int64) (n int, err error)
-<<<<<<< HEAD
-=======
-
->>>>>>> 12ec1530
+
 func pwrite(fd int, p []byte, offset int64) (n int, err error) {
 	return extpwrite(fd, p, 0, offset)
 }
