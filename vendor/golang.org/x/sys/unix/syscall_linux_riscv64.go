--- conflicted
+++ resolved
@@ -22,10 +22,7 @@
 //sysnb	Getrlimit(resource int, rlim *Rlimit) (err error)
 //sysnb	Getuid() (uid int)
 //sys	Listen(s int, n int) (err error)
-<<<<<<< HEAD
-=======
 //sys	MemfdSecret(flags int) (fd int, err error)
->>>>>>> 12ec1530
 //sys	pread(fd int, p []byte, offset int64) (n int, err error) = SYS_PREAD64
 //sys	pwrite(fd int, p []byte, offset int64) (n int, err error) = SYS_PWRITE64
 //sys	Seek(fd int, offset int64, whence int) (off int64, err error) = SYS_LSEEK
