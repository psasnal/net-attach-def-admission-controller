--- conflicted
+++ resolved
@@ -2,10 +2,7 @@
 // Use of this source code is governed by a BSD-style
 // license that can be found in the LICENSE file.
 
-<<<<<<< HEAD
-=======
 //go:build linux && gc && 386
->>>>>>> 14ca838f
 // +build linux,gc,386
 
 package unix
