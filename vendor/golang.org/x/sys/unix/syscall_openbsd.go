// Copyright 2009,2010 The Go Authors. All rights reserved.
// Use of this source code is governed by a BSD-style
// license that can be found in the LICENSE file.

// OpenBSD system calls.
// This file is compiled as ordinary Go code,
// but it is also input to mksyscall,
// which parses the //sys lines and generates system call stubs.
// Note that sometimes we use a lowercase //sys name and wrap
// it in our own nicer implementation, either here or in
// syscall_bsd.go or syscall_unix.go.

package unix

import (
	"sort"
	"syscall"
	"unsafe"
)

// SockaddrDatalink implements the Sockaddr interface for AF_LINK type sockets.
type SockaddrDatalink struct {
	Len    uint8
	Family uint8
	Index  uint16
	Type   uint8
	Nlen   uint8
	Alen   uint8
	Slen   uint8
	Data   [24]int8
	raw    RawSockaddrDatalink
}

func anyToSockaddrGOOS(fd int, rsa *RawSockaddrAny) (Sockaddr, error) {
	return nil, EAFNOSUPPORT
}

func Syscall9(trap, a1, a2, a3, a4, a5, a6, a7, a8, a9 uintptr) (r1, r2 uintptr, err syscall.Errno)

func nametomib(name string) (mib []_C_int, err error) {
	i := sort.Search(len(sysctlMib), func(i int) bool {
		return sysctlMib[i].ctlname >= name
	})
	if i < len(sysctlMib) && sysctlMib[i].ctlname == name {
		return sysctlMib[i].ctloid, nil
	}
	return nil, EINVAL
}

func direntIno(buf []byte) (uint64, bool) {
	return readInt(buf, unsafe.Offsetof(Dirent{}.Fileno), unsafe.Sizeof(Dirent{}.Fileno))
}

func direntReclen(buf []byte) (uint64, bool) {
	return readInt(buf, unsafe.Offsetof(Dirent{}.Reclen), unsafe.Sizeof(Dirent{}.Reclen))
}

func direntNamlen(buf []byte) (uint64, bool) {
	return readInt(buf, unsafe.Offsetof(Dirent{}.Namlen), unsafe.Sizeof(Dirent{}.Namlen))
}

func SysctlUvmexp(name string) (*Uvmexp, error) {
	mib, err := sysctlmib(name)
	if err != nil {
		return nil, err
	}

	n := uintptr(SizeofUvmexp)
	var u Uvmexp
	if err := sysctl(mib, (*byte)(unsafe.Pointer(&u)), &n, nil, 0); err != nil {
		return nil, err
	}
	if n != SizeofUvmexp {
		return nil, EIO
	}
	return &u, nil
}

func Pipe(p []int) (err error) {
	return Pipe2(p, 0)
}

//sysnb	pipe2(p *[2]_C_int, flags int) (err error)
func Pipe2(p []int, flags int) error {
	if len(p) != 2 {
		return EINVAL
	}
	var pp [2]_C_int
	err := pipe2(&pp, flags)
	p[0] = int(pp[0])
	p[1] = int(pp[1])
	return err
}

//sys	Getdents(fd int, buf []byte) (n int, err error)
func Getdirentries(fd int, buf []byte, basep *uintptr) (n int, err error) {
	n, err = Getdents(fd, buf)
	if err != nil || basep == nil {
		return
	}

	var off int64
	off, err = Seek(fd, 0, 1 /* SEEK_CUR */)
	if err != nil {
		*basep = ^uintptr(0)
		return
	}
	*basep = uintptr(off)
	if unsafe.Sizeof(*basep) == 8 {
		return
	}
	if off>>32 != 0 {
		// We can't stuff the offset back into a uintptr, so any
		// future calls would be suspect. Generate an error.
		// EIO was allowed by getdirentries.
		err = EIO
	}
	return
}

//sys	Getcwd(buf []byte) (n int, err error) = SYS___GETCWD

func Sendfile(outfd int, infd int, offset *int64, count int) (written int, err error) {
	if raceenabled {
		raceReleaseMerge(unsafe.Pointer(&ioSync))
	}
	return sendfile(outfd, infd, offset, count)
}

// TODO
func sendfile(outfd int, infd int, offset *int64, count int) (written int, err error) {
	return -1, ENOSYS
}

func Getfsstat(buf []Statfs_t, flags int) (n int, err error) {
	var _p0 unsafe.Pointer
	var bufsize uintptr
	if len(buf) > 0 {
		_p0 = unsafe.Pointer(&buf[0])
		bufsize = unsafe.Sizeof(Statfs_t{}) * uintptr(len(buf))
	}
	r0, _, e1 := Syscall(SYS_GETFSSTAT, uintptr(_p0), bufsize, uintptr(flags))
	n = int(r0)
	if e1 != 0 {
		err = e1
	}
	return
}

func setattrlistTimes(path string, times []Timespec, flags int) error {
	// used on Darwin for UtimesNano
	return ENOSYS
}

//sys	ioctl(fd int, req uint, arg uintptr) (err error)

<<<<<<< HEAD
//sys   sysctl(mib []_C_int, old *byte, oldlen *uintptr, new *byte, newlen uintptr) (err error) = SYS___SYSCTL
=======
//sys	sysctl(mib []_C_int, old *byte, oldlen *uintptr, new *byte, newlen uintptr) (err error) = SYS___SYSCTL
>>>>>>> 14ca838f

//sys	ppoll(fds *PollFd, nfds int, timeout *Timespec, sigmask *Sigset_t) (n int, err error)

func Ppoll(fds []PollFd, timeout *Timespec, sigmask *Sigset_t) (n int, err error) {
	if len(fds) == 0 {
		return ppoll(nil, 0, timeout, sigmask)
	}
	return ppoll(&fds[0], len(fds), timeout, sigmask)
}

func Uname(uname *Utsname) error {
	mib := []_C_int{CTL_KERN, KERN_OSTYPE}
	n := unsafe.Sizeof(uname.Sysname)
	if err := sysctl(mib, &uname.Sysname[0], &n, nil, 0); err != nil {
		return err
	}

	mib = []_C_int{CTL_KERN, KERN_HOSTNAME}
	n = unsafe.Sizeof(uname.Nodename)
	if err := sysctl(mib, &uname.Nodename[0], &n, nil, 0); err != nil {
		return err
	}

	mib = []_C_int{CTL_KERN, KERN_OSRELEASE}
	n = unsafe.Sizeof(uname.Release)
	if err := sysctl(mib, &uname.Release[0], &n, nil, 0); err != nil {
		return err
	}

	mib = []_C_int{CTL_KERN, KERN_VERSION}
	n = unsafe.Sizeof(uname.Version)
	if err := sysctl(mib, &uname.Version[0], &n, nil, 0); err != nil {
		return err
	}

	// The version might have newlines or tabs in it, convert them to
	// spaces.
	for i, b := range uname.Version {
		if b == '\n' || b == '\t' {
			if i == len(uname.Version)-1 {
				uname.Version[i] = 0
			} else {
				uname.Version[i] = ' '
			}
		}
	}

	mib = []_C_int{CTL_HW, HW_MACHINE}
	n = unsafe.Sizeof(uname.Machine)
	if err := sysctl(mib, &uname.Machine[0], &n, nil, 0); err != nil {
		return err
	}

	return nil
}

/*
 * Exposed directly
 */
//sys	Access(path string, mode uint32) (err error)
//sys	Adjtime(delta *Timeval, olddelta *Timeval) (err error)
//sys	Chdir(path string) (err error)
//sys	Chflags(path string, flags int) (err error)
//sys	Chmod(path string, mode uint32) (err error)
//sys	Chown(path string, uid int, gid int) (err error)
//sys	Chroot(path string) (err error)
//sys	Close(fd int) (err error)
//sys	Dup(fd int) (nfd int, err error)
//sys	Dup2(from int, to int) (err error)
//sys	Dup3(from int, to int, flags int) (err error)
//sys	Exit(code int)
//sys	Faccessat(dirfd int, path string, mode uint32, flags int) (err error)
//sys	Fchdir(fd int) (err error)
//sys	Fchflags(fd int, flags int) (err error)
//sys	Fchmod(fd int, mode uint32) (err error)
//sys	Fchmodat(dirfd int, path string, mode uint32, flags int) (err error)
//sys	Fchown(fd int, uid int, gid int) (err error)
//sys	Fchownat(dirfd int, path string, uid int, gid int, flags int) (err error)
//sys	Flock(fd int, how int) (err error)
//sys	Fpathconf(fd int, name int) (val int, err error)
//sys	Fstat(fd int, stat *Stat_t) (err error)
//sys	Fstatat(fd int, path string, stat *Stat_t, flags int) (err error)
//sys	Fstatfs(fd int, stat *Statfs_t) (err error)
//sys	Fsync(fd int) (err error)
//sys	Ftruncate(fd int, length int64) (err error)
//sysnb	Getegid() (egid int)
//sysnb	Geteuid() (uid int)
//sysnb	Getgid() (gid int)
//sysnb	Getpgid(pid int) (pgid int, err error)
//sysnb	Getpgrp() (pgrp int)
//sysnb	Getpid() (pid int)
//sysnb	Getppid() (ppid int)
//sys	Getpriority(which int, who int) (prio int, err error)
//sysnb	Getrlimit(which int, lim *Rlimit) (err error)
//sysnb	Getrtable() (rtable int, err error)
//sysnb	Getrusage(who int, rusage *Rusage) (err error)
//sysnb	Getsid(pid int) (sid int, err error)
//sysnb	Gettimeofday(tv *Timeval) (err error)
//sysnb	Getuid() (uid int)
//sys	Issetugid() (tainted bool)
//sys	Kill(pid int, signum syscall.Signal) (err error)
//sys	Kqueue() (fd int, err error)
//sys	Lchown(path string, uid int, gid int) (err error)
//sys	Link(path string, link string) (err error)
//sys	Linkat(pathfd int, path string, linkfd int, link string, flags int) (err error)
//sys	Listen(s int, backlog int) (err error)
//sys	Lstat(path string, stat *Stat_t) (err error)
//sys	Mkdir(path string, mode uint32) (err error)
//sys	Mkdirat(dirfd int, path string, mode uint32) (err error)
//sys	Mkfifo(path string, mode uint32) (err error)
//sys	Mkfifoat(dirfd int, path string, mode uint32) (err error)
//sys	Mknod(path string, mode uint32, dev int) (err error)
//sys	Mknodat(dirfd int, path string, mode uint32, dev int) (err error)
//sys	Nanosleep(time *Timespec, leftover *Timespec) (err error)
//sys	Open(path string, mode int, perm uint32) (fd int, err error)
//sys	Openat(dirfd int, path string, mode int, perm uint32) (fd int, err error)
//sys	Pathconf(path string, name int) (val int, err error)
//sys	Pread(fd int, p []byte, offset int64) (n int, err error)
//sys	Pwrite(fd int, p []byte, offset int64) (n int, err error)
//sys	read(fd int, p []byte) (n int, err error)
//sys	Readlink(path string, buf []byte) (n int, err error)
//sys	Readlinkat(dirfd int, path string, buf []byte) (n int, err error)
//sys	Rename(from string, to string) (err error)
//sys	Renameat(fromfd int, from string, tofd int, to string) (err error)
//sys	Revoke(path string) (err error)
//sys	Rmdir(path string) (err error)
//sys	Seek(fd int, offset int64, whence int) (newoffset int64, err error) = SYS_LSEEK
//sys	Select(nfd int, r *FdSet, w *FdSet, e *FdSet, timeout *Timeval) (n int, err error)
//sysnb	Setegid(egid int) (err error)
//sysnb	Seteuid(euid int) (err error)
//sysnb	Setgid(gid int) (err error)
//sys	Setlogin(name string) (err error)
//sysnb	Setpgid(pid int, pgid int) (err error)
//sys	Setpriority(which int, who int, prio int) (err error)
//sysnb	Setregid(rgid int, egid int) (err error)
//sysnb	Setreuid(ruid int, euid int) (err error)
//sysnb	Setresgid(rgid int, egid int, sgid int) (err error)
//sysnb	Setresuid(ruid int, euid int, suid int) (err error)
//sysnb	Setrlimit(which int, lim *Rlimit) (err error)
//sysnb	Setrtable(rtable int) (err error)
//sysnb	Setsid() (pid int, err error)
//sysnb	Settimeofday(tp *Timeval) (err error)
//sysnb	Setuid(uid int) (err error)
//sys	Stat(path string, stat *Stat_t) (err error)
//sys	Statfs(path string, stat *Statfs_t) (err error)
//sys	Symlink(path string, link string) (err error)
//sys	Symlinkat(oldpath string, newdirfd int, newpath string) (err error)
//sys	Sync() (err error)
//sys	Truncate(path string, length int64) (err error)
//sys	Umask(newmask int) (oldmask int)
//sys	Unlink(path string) (err error)
//sys	Unlinkat(dirfd int, path string, flags int) (err error)
//sys	Unmount(path string, flags int) (err error)
//sys	write(fd int, p []byte) (n int, err error)
//sys	mmap(addr uintptr, length uintptr, prot int, flag int, fd int, pos int64) (ret uintptr, err error)
//sys	munmap(addr uintptr, length uintptr) (err error)
//sys	readlen(fd int, buf *byte, nbuf int) (n int, err error) = SYS_READ
//sys	writelen(fd int, buf *byte, nbuf int) (n int, err error) = SYS_WRITE
//sys	utimensat(dirfd int, path string, times *[2]Timespec, flags int) (err error)

/*
 * Unimplemented
 */
// __getcwd
// __semctl
// __syscall
// __sysctl
// adjfreq
// break
// clock_getres
// clock_gettime
// clock_settime
// closefrom
// execve
// fhopen
// fhstat
// fhstatfs
// fork
// futimens
// getfh
// getgid
// getitimer
// getlogin
// getresgid
// getresuid
// getthrid
// ktrace
// lfs_bmapv
// lfs_markv
// lfs_segclean
// lfs_segwait
// mincore
// minherit
// mount
// mquery
// msgctl
// msgget
// msgrcv
// msgsnd
// nfssvc
// nnpfspioctl
// preadv
// profil
// pwritev
// quotactl
// readv
// reboot
// renameat
// rfork
// sched_yield
// semget
// semop
// setgroups
// setitimer
// setsockopt
// shmat
// shmctl
// shmdt
// shmget
// sigaction
// sigaltstack
// sigpending
// sigprocmask
// sigreturn
// sigsuspend
// sysarch
// syscall
// threxit
// thrsigdivert
// thrsleep
// thrwakeup
// vfork
// writev<|MERGE_RESOLUTION|>--- conflicted
+++ resolved
@@ -87,8 +87,10 @@
 	}
 	var pp [2]_C_int
 	err := pipe2(&pp, flags)
-	p[0] = int(pp[0])
-	p[1] = int(pp[1])
+	if err == nil {
+		p[0] = int(pp[0])
+		p[1] = int(pp[1])
+	}
 	return err
 }
 
@@ -154,11 +156,7 @@
 
 //sys	ioctl(fd int, req uint, arg uintptr) (err error)
 
-<<<<<<< HEAD
-//sys   sysctl(mib []_C_int, old *byte, oldlen *uintptr, new *byte, newlen uintptr) (err error) = SYS___SYSCTL
-=======
 //sys	sysctl(mib []_C_int, old *byte, oldlen *uintptr, new *byte, newlen uintptr) (err error) = SYS___SYSCTL
->>>>>>> 14ca838f
 
 //sys	ppoll(fds *PollFd, nfds int, timeout *Timespec, sigmask *Sigset_t) (n int, err error)
 
@@ -276,8 +274,8 @@
 //sys	Open(path string, mode int, perm uint32) (fd int, err error)
 //sys	Openat(dirfd int, path string, mode int, perm uint32) (fd int, err error)
 //sys	Pathconf(path string, name int) (val int, err error)
-//sys	Pread(fd int, p []byte, offset int64) (n int, err error)
-//sys	Pwrite(fd int, p []byte, offset int64) (n int, err error)
+//sys	pread(fd int, p []byte, offset int64) (n int, err error)
+//sys	pwrite(fd int, p []byte, offset int64) (n int, err error)
 //sys	read(fd int, p []byte) (n int, err error)
 //sys	Readlink(path string, buf []byte) (n int, err error)
 //sys	Readlinkat(dirfd int, path string, buf []byte) (n int, err error)
