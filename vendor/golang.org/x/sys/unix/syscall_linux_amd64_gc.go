--- conflicted
+++ resolved
@@ -2,13 +2,8 @@
 // Use of this source code is governed by a BSD-style
 // license that can be found in the LICENSE file.
 
-<<<<<<< HEAD
-// +build amd64,linux
-// +build gc
-=======
 //go:build amd64 && linux && gc
 // +build amd64,linux,gc
->>>>>>> 14ca838f
 
 package unix
 
