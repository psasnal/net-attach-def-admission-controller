--- conflicted
+++ resolved
@@ -13,8 +13,8 @@
 
 import (
 	"encoding/binary"
-	"runtime"
 	"syscall"
+	"time"
 	"unsafe"
 )
 
@@ -36,6 +36,13 @@
 
 func Creat(path string, mode uint32) (fd int, err error) {
 	return Open(path, O_CREAT|O_WRONLY|O_TRUNC, mode)
+}
+
+func EpollCreate(size int) (fd int, err error) {
+	if size <= 0 {
+		return -1, EINVAL
+	}
+	return EpollCreate1(0)
 }
 
 //sys	FanotifyInit(flags uint, event_f_flags uint) (fd int, err error)
@@ -66,96 +73,22 @@
 	return fchmodat(dirfd, path, mode)
 }
 
-//sys	ioctl(fd int, req uint, arg uintptr) (err error)
-
-// ioctl itself should not be exposed directly, but additional get/set
-// functions for specific types are permissible.
-<<<<<<< HEAD
-
-// IoctlRetInt performs an ioctl operation specified by req on a device
-// associated with opened file descriptor fd, and returns a non-negative
-// integer that is returned by the ioctl syscall.
-func IoctlRetInt(fd int, req uint) (int, error) {
-	ret, _, err := Syscall(SYS_IOCTL, uintptr(fd), uintptr(req), 0)
-	if err != 0 {
-		return 0, err
-	}
-	return int(ret), nil
-}
-
-func IoctlSetRTCTime(fd int, value *RTCTime) error {
-	err := ioctl(fd, RTC_SET_TIME, uintptr(unsafe.Pointer(value)))
-	runtime.KeepAlive(value)
-	return err
-}
-
-func IoctlSetRTCWkAlrm(fd int, value *RTCWkAlrm) error {
-	err := ioctl(fd, RTC_WKALM_SET, uintptr(unsafe.Pointer(value)))
-	runtime.KeepAlive(value)
-	return err
-}
-
-func IoctlGetUint32(fd int, req uint) (uint32, error) {
-	var value uint32
-	err := ioctl(fd, req, uintptr(unsafe.Pointer(&value)))
-	return value, err
-}
-
-func IoctlGetRTCTime(fd int) (*RTCTime, error) {
-	var value RTCTime
-	err := ioctl(fd, RTC_RD_TIME, uintptr(unsafe.Pointer(&value)))
-	return &value, err
-}
-=======
-// These are defined in ioctl.go and ioctl_linux.go.
->>>>>>> 14ca838f
-
-// IoctlGetWatchdogInfo fetches information about a watchdog device from the
-// Linux watchdog API. For more information, see:
-// https://www.kernel.org/doc/html/latest/watchdog/watchdog-api.html.
-func IoctlGetWatchdogInfo(fd int) (*WatchdogInfo, error) {
-	var value WatchdogInfo
-	err := ioctl(fd, WDIOC_GETSUPPORT, uintptr(unsafe.Pointer(&value)))
-	return &value, err
-}
-
-func IoctlGetRTCWkAlrm(fd int) (*RTCWkAlrm, error) {
-	var value RTCWkAlrm
-	err := ioctl(fd, RTC_WKALM_RD, uintptr(unsafe.Pointer(&value)))
-	return &value, err
-}
-
-// IoctlFileCloneRange performs an FICLONERANGE ioctl operation to clone the
-// range of data conveyed in value to the file associated with the file
-// descriptor destFd. See the ioctl_ficlonerange(2) man page for details.
-func IoctlFileCloneRange(destFd int, value *FileCloneRange) error {
-	err := ioctl(destFd, FICLONERANGE, uintptr(unsafe.Pointer(value)))
-	runtime.KeepAlive(value)
-	return err
-}
-
-// IoctlFileClone performs an FICLONE ioctl operation to clone the entire file
-// associated with the file description srcFd to the file associated with the
-// file descriptor destFd. See the ioctl_ficlone(2) man page for details.
-func IoctlFileClone(destFd, srcFd int) error {
-	return ioctl(destFd, FICLONE, uintptr(srcFd))
-}
-
-// IoctlFileDedupeRange performs an FIDEDUPERANGE ioctl operation to share the
-// range of data conveyed in value with the file associated with the file
-// descriptor destFd. See the ioctl_fideduperange(2) man page for details.
-func IoctlFileDedupeRange(destFd int, value *FileDedupeRange) error {
-	err := ioctl(destFd, FIDEDUPERANGE, uintptr(unsafe.Pointer(value)))
-	runtime.KeepAlive(value)
-	return err
-}
-
-// IoctlWatchdogKeepalive issues a keepalive ioctl to a watchdog device. For
-// more information, see:
-// https://www.kernel.org/doc/html/latest/watchdog/watchdog-api.html.
-func IoctlWatchdogKeepalive(fd int) error {
-	return ioctl(fd, WDIOC_KEEPALIVE, 0)
-}
+func InotifyInit() (fd int, err error) {
+	return InotifyInit1(0)
+}
+
+//sys	ioctl(fd int, req uint, arg uintptr) (err error) = SYS_IOCTL
+//sys	ioctlPtr(fd int, req uint, arg unsafe.Pointer) (err error) = SYS_IOCTL
+
+// ioctl itself should not be exposed directly, but additional get/set functions
+// for specific types are permissible. These are defined in ioctl.go and
+// ioctl_linux.go.
+//
+// The third argument to ioctl is often a pointer but sometimes an integer.
+// Callers should use ioctlPtr when the third argument is a pointer and ioctl
+// when the third argument is an integer.
+//
+// TODO: some existing code incorrectly uses ioctl when it should use ioctlPtr.
 
 //sys	Linkat(olddirfd int, oldpath string, newdirfd int, newpath string, flags int) (err error)
 
@@ -185,6 +118,25 @@
 
 func Openat2(dirfd int, path string, how *OpenHow) (fd int, err error) {
 	return openat2(dirfd, path, how, SizeofOpenHow)
+}
+
+func Pipe(p []int) error {
+	return Pipe2(p, 0)
+}
+
+//sysnb	pipe2(p *[2]_C_int, flags int) (err error)
+
+func Pipe2(p []int, flags int) error {
+	if len(p) != 2 {
+		return EINVAL
+	}
+	var pp [2]_C_int
+	err := pipe2(&pp, flags)
+	if err == nil {
+		p[0] = int(pp[0])
+		p[1] = int(pp[1])
+	}
+	return err
 }
 
 //sys	ppoll(fds *PollFd, nfds int, timeout *Timespec, sigmask *Sigset_t) (n int, err error)
@@ -194,6 +146,15 @@
 		return ppoll(nil, 0, timeout, sigmask)
 	}
 	return ppoll(&fds[0], len(fds), timeout, sigmask)
+}
+
+func Poll(fds []PollFd, timeout int) (n int, err error) {
+	var ts *Timespec
+	if timeout >= 0 {
+		ts = new(Timespec)
+		*ts = NsecToTimespec(int64(timeout) * 1e6)
+	}
+	return Ppoll(fds, ts, nil)
 }
 
 //sys	Readlinkat(dirfd int, path string, buf []byte) (n int, err error)
@@ -246,27 +207,7 @@
 //sys	utimensat(dirfd int, path string, times *[2]Timespec, flags int) (err error)
 
 func UtimesNano(path string, ts []Timespec) error {
-	if ts == nil {
-		err := utimensat(AT_FDCWD, path, nil, 0)
-		if err != ENOSYS {
-			return err
-		}
-		return utimes(path, nil)
-	}
-	if len(ts) != 2 {
-		return EINVAL
-	}
-	err := utimensat(AT_FDCWD, path, (*[2]Timespec)(unsafe.Pointer(&ts[0])), 0)
-	if err != ENOSYS {
-		return err
-	}
-	// If the utimensat syscall isn't available (utimensat was added to Linux
-	// in 2.6.22, Released, 8 July 2007) then fall back to utimes
-	var tv [2]Timeval
-	for i := 0; i < 2; i++ {
-		tv[i] = NsecToTimeval(TimespecToNsec(ts[i]))
-	}
-	return utimes(path, (*[2]Timeval)(unsafe.Pointer(&tv[0])))
+	return UtimesNanoAt(AT_FDCWD, path, ts, 0)
 }
 
 func UtimesNanoAt(dirfd int, path string, ts []Timespec, flags int) error {
@@ -309,6 +250,13 @@
 	if n < 1 || n > len(buf) || buf[n-1] != 0 {
 		return "", EINVAL
 	}
+	// In some cases, Linux can return a path that starts with the
+	// "(unreachable)" prefix, which can potentially be a valid relative
+	// path. To work around that, return ENOENT if path is not absolute.
+	if buf[0] != '/' {
+		return "", ENOENT
+	}
+
 	return string(buf[0 : n-1]), nil
 }
 
@@ -434,9 +382,7 @@
 	p := (*[2]byte)(unsafe.Pointer(&sa.raw.Port))
 	p[0] = byte(sa.Port >> 8)
 	p[1] = byte(sa.Port)
-	for i := 0; i < len(sa.Addr); i++ {
-		sa.raw.Addr[i] = sa.Addr[i]
-	}
+	sa.raw.Addr = sa.Addr
 	return unsafe.Pointer(&sa.raw), SizeofSockaddrInet4, nil
 }
 
@@ -449,9 +395,7 @@
 	p[0] = byte(sa.Port >> 8)
 	p[1] = byte(sa.Port)
 	sa.raw.Scope_id = sa.ZoneId
-	for i := 0; i < len(sa.Addr); i++ {
-		sa.raw.Addr[i] = sa.Addr[i]
-	}
+	sa.raw.Addr = sa.Addr
 	return unsafe.Pointer(&sa.raw), SizeofSockaddrInet6, nil
 }
 
@@ -500,9 +444,7 @@
 	sa.raw.Hatype = sa.Hatype
 	sa.raw.Pkttype = sa.Pkttype
 	sa.raw.Halen = sa.Halen
-	for i := 0; i < len(sa.Addr); i++ {
-		sa.raw.Addr[i] = sa.Addr[i]
-	}
+	sa.raw.Addr = sa.Addr
 	return unsafe.Pointer(&sa.raw), SizeofSockaddrLinklayer, nil
 }
 
@@ -917,12 +859,10 @@
 	if sa.Addr == nil {
 		return nil, 0, EINVAL
 	}
-
 	sa.raw.Family = AF_TIPC
 	sa.raw.Scope = int8(sa.Scope)
 	sa.raw.Addrtype = sa.Addr.tipcAddrtype()
 	sa.raw.Addr = sa.Addr.tipcAddr()
-
 	return unsafe.Pointer(&sa.raw), SizeofSockaddrTIPC, nil
 }
 
@@ -936,9 +876,7 @@
 func (sa *SockaddrL2TPIP) sockaddr() (unsafe.Pointer, _Socklen, error) {
 	sa.raw.Family = AF_INET
 	sa.raw.Conn_id = sa.ConnId
-	for i := 0; i < len(sa.Addr); i++ {
-		sa.raw.Addr[i] = sa.Addr[i]
-	}
+	sa.raw.Addr = sa.Addr
 	return unsafe.Pointer(&sa.raw), SizeofSockaddrL2TPIP, nil
 }
 
@@ -954,9 +892,7 @@
 	sa.raw.Family = AF_INET6
 	sa.raw.Conn_id = sa.ConnId
 	sa.raw.Scope_id = sa.ZoneId
-	for i := 0; i < len(sa.Addr); i++ {
-		sa.raw.Addr[i] = sa.Addr[i]
-	}
+	sa.raw.Addr = sa.Addr
 	return unsafe.Pointer(&sa.raw), SizeofSockaddrL2TPIP6, nil
 }
 
@@ -989,8 +925,6 @@
 	return unsafe.Pointer(&sa.raw), SizeofSockaddrIUCV, nil
 }
 
-<<<<<<< HEAD
-=======
 type SockaddrNFC struct {
 	DeviceIdx   uint32
 	TargetIdx   uint32
@@ -1035,7 +969,6 @@
 	return GetsockoptInt(fd, SOL_SOCKET, SO_PROTOCOL)
 }
 
->>>>>>> 14ca838f
 func anyToSockaddr(fd int, rsa *RawSockaddrAny) (Sockaddr, error) {
 	switch rsa.Addr.Family {
 	case AF_NETLINK:
@@ -1055,9 +988,7 @@
 		sa.Hatype = pp.Hatype
 		sa.Pkttype = pp.Pkttype
 		sa.Halen = pp.Halen
-		for i := 0; i < len(sa.Addr); i++ {
-			sa.Addr[i] = pp.Addr[i]
-		}
+		sa.Addr = pp.Addr
 		return sa, nil
 
 	case AF_UNIX:
@@ -1086,11 +1017,7 @@
 		return sa, nil
 
 	case AF_INET:
-<<<<<<< HEAD
-		proto, err := GetsockoptInt(fd, SOL_SOCKET, SO_PROTOCOL)
-=======
 		proto, err := socketProtocol(fd)
->>>>>>> 14ca838f
 		if err != nil {
 			return nil, err
 		}
@@ -1100,27 +1027,19 @@
 			pp := (*RawSockaddrL2TPIP)(unsafe.Pointer(rsa))
 			sa := new(SockaddrL2TPIP)
 			sa.ConnId = pp.Conn_id
-			for i := 0; i < len(sa.Addr); i++ {
-				sa.Addr[i] = pp.Addr[i]
-			}
+			sa.Addr = pp.Addr
 			return sa, nil
 		default:
 			pp := (*RawSockaddrInet4)(unsafe.Pointer(rsa))
 			sa := new(SockaddrInet4)
 			p := (*[2]byte)(unsafe.Pointer(&pp.Port))
 			sa.Port = int(p[0])<<8 + int(p[1])
-			for i := 0; i < len(sa.Addr); i++ {
-				sa.Addr[i] = pp.Addr[i]
-			}
+			sa.Addr = pp.Addr
 			return sa, nil
 		}
 
 	case AF_INET6:
-<<<<<<< HEAD
-		proto, err := GetsockoptInt(fd, SOL_SOCKET, SO_PROTOCOL)
-=======
 		proto, err := socketProtocol(fd)
->>>>>>> 14ca838f
 		if err != nil {
 			return nil, err
 		}
@@ -1131,9 +1050,7 @@
 			sa := new(SockaddrL2TPIP6)
 			sa.ConnId = pp.Conn_id
 			sa.ZoneId = pp.Scope_id
-			for i := 0; i < len(sa.Addr); i++ {
-				sa.Addr[i] = pp.Addr[i]
-			}
+			sa.Addr = pp.Addr
 			return sa, nil
 		default:
 			pp := (*RawSockaddrInet6)(unsafe.Pointer(rsa))
@@ -1141,9 +1058,7 @@
 			p := (*[2]byte)(unsafe.Pointer(&pp.Port))
 			sa.Port = int(p[0])<<8 + int(p[1])
 			sa.ZoneId = pp.Scope_id
-			for i := 0; i < len(sa.Addr); i++ {
-				sa.Addr[i] = pp.Addr[i]
-			}
+			sa.Addr = pp.Addr
 			return sa, nil
 		}
 
@@ -1243,22 +1158,6 @@
 		return sa, nil
 
 	case AF_CAN:
-<<<<<<< HEAD
-		pp := (*RawSockaddrCAN)(unsafe.Pointer(rsa))
-		sa := &SockaddrCAN{
-			Ifindex: int(pp.Ifindex),
-		}
-		rx := (*[4]byte)(unsafe.Pointer(&sa.RxID))
-		for i := 0; i < 4; i++ {
-			rx[i] = pp.Addr[i]
-		}
-		tx := (*[4]byte)(unsafe.Pointer(&sa.TxID))
-		for i := 0; i < 4; i++ {
-			tx[i] = pp.Addr[i+4]
-		}
-		return sa, nil
-
-=======
 		proto, err := socketProtocol(fd)
 		if err != nil {
 			return nil, err
@@ -1327,7 +1226,6 @@
 		default:
 			return nil, EINVAL
 		}
->>>>>>> 14ca838f
 	}
 	return nil, EAFNOSUPPORT
 }
@@ -1335,11 +1233,7 @@
 func Accept(fd int) (nfd int, sa Sockaddr, err error) {
 	var rsa RawSockaddrAny
 	var len _Socklen = SizeofSockaddrAny
-	// Try accept4 first for Android, then try accept for kernel older than 2.6.28
 	nfd, err = accept4(fd, &rsa, &len, 0)
-	if err == ENOSYS {
-		nfd, err = accept(fd, &rsa, &len)
-	}
 	if err != nil {
 		return
 	}
@@ -1459,6 +1353,13 @@
 
 func SetsockoptTpacketReq3(fd, level, opt int, tp *TpacketReq3) error {
 	return setsockopt(fd, level, opt, unsafe.Pointer(tp), unsafe.Sizeof(*tp))
+}
+
+func SetsockoptTCPRepairOpt(fd, level, opt int, o []TCPRepairOpt) (err error) {
+	if len(o) == 0 {
+		return EINVAL
+	}
+	return setsockopt(fd, level, opt, unsafe.Pointer(&o[0]), uintptr(SizeofTCPRepairOpt*len(o)))
 }
 
 // Keyctl Commands (http://man7.org/linux/man-pages/man2/keyctl.2.html)
@@ -1596,10 +1497,9 @@
 //sys	keyctlRestrictKeyringByType(cmd int, arg2 int, keyType string, restriction string) (err error) = SYS_KEYCTL
 //sys	keyctlRestrictKeyring(cmd int, arg2 int) (err error) = SYS_KEYCTL
 
-func Recvmsg(fd int, p, oob []byte, flags int) (n, oobn int, recvflags int, from Sockaddr, err error) {
+func recvmsgRaw(fd int, p, oob []byte, flags int, rsa *RawSockaddrAny) (n, oobn int, recvflags int, err error) {
 	var msg Msghdr
-	var rsa RawSockaddrAny
-	msg.Name = (*byte)(unsafe.Pointer(&rsa))
+	msg.Name = (*byte)(unsafe.Pointer(rsa))
 	msg.Namelen = uint32(SizeofSockaddrAny)
 	var iov Iovec
 	if len(p) > 0 {
@@ -1630,28 +1530,10 @@
 	}
 	oobn = int(msg.Controllen)
 	recvflags = int(msg.Flags)
-	// source address is only specified if the socket is unconnected
-	if rsa.Addr.Family != AF_UNSPEC {
-		from, err = anyToSockaddr(fd, &rsa)
-	}
 	return
 }
 
-func Sendmsg(fd int, p, oob []byte, to Sockaddr, flags int) (err error) {
-	_, err = SendmsgN(fd, p, oob, to, flags)
-	return
-}
-
-func SendmsgN(fd int, p, oob []byte, to Sockaddr, flags int) (n int, err error) {
-	var ptr unsafe.Pointer
-	var salen _Socklen
-	if to != nil {
-		var err error
-		ptr, salen, err = to.sockaddr()
-		if err != nil {
-			return 0, err
-		}
-	}
+func sendmsgN(fd int, p, oob []byte, ptr unsafe.Pointer, salen _Socklen, flags int) (n int, err error) {
 	var msg Msghdr
 	msg.Name = (*byte)(ptr)
 	msg.Namelen = uint32(salen)
@@ -1882,6 +1764,16 @@
 		return err
 	}
 	return mount(source, target, fstype, flags, datap)
+}
+
+//sys	mountSetattr(dirfd int, pathname string, flags uint, attr *MountAttr, size uintptr) (err error) = SYS_MOUNT_SETATTR
+
+// MountSetattr is a wrapper for mount_setattr(2).
+// https://man7.org/linux/man-pages/man2/mount_setattr.2.html
+//
+// Requires kernel >= 5.12.
+func MountSetattr(dirfd int, pathname string, flags uint, attr *MountAttr) error {
+	return mountSetattr(dirfd, pathname, flags, attr, unsafe.Sizeof(*attr))
 }
 
 func Sendfile(outfd int, infd int, offset *int64, count int) (written int, err error) {
@@ -1915,11 +1807,7 @@
 //sys	Dup(oldfd int) (fd int, err error)
 
 func Dup2(oldfd, newfd int) error {
-	// Android O and newer blocks dup2; riscv and arm64 don't implement dup2.
-	if runtime.GOOS == "android" || runtime.GOARCH == "riscv64" || runtime.GOARCH == "arm64" {
-		return Dup3(oldfd, newfd, 0)
-	}
-	return dup2(oldfd, newfd)
+	return Dup3(oldfd, newfd, 0)
 }
 
 //sys	Dup3(oldfd int, newfd int, flags int) (err error)
@@ -1972,7 +1860,7 @@
 //sys	Nanosleep(time *Timespec, leftover *Timespec) (err error)
 //sys	PerfEventOpen(attr *PerfEventAttr, pid int, cpu int, groupFd int, flags int) (fd int, err error)
 //sys	PivotRoot(newroot string, putold string) (err error) = SYS_PIVOT_ROOT
-//sysnb	prlimit(pid int, resource int, newlimit *Rlimit, old *Rlimit) (err error) = SYS_PRLIMIT64
+//sysnb	Prlimit(pid int, resource int, newlimit *Rlimit, old *Rlimit) (err error) = SYS_PRLIMIT64
 //sys	Prctl(option int, arg2 uintptr, arg3 uintptr, arg4 uintptr, arg5 uintptr) (err error)
 //sys	Pselect(nfd int, r *FdSet, w *FdSet, e *FdSet, timeout *Timespec, sigmask *Sigset_t) (n int, err error) = SYS_PSELECT6
 //sys	read(fd int, p []byte) (n int, err error)
@@ -2046,15 +1934,9 @@
 //sys	Syncfs(fd int) (err error)
 //sysnb	Sysinfo(info *Sysinfo_t) (err error)
 //sys	Tee(rfd int, wfd int, len int, flags int) (n int64, err error)
-<<<<<<< HEAD
-//sysnb TimerfdCreate(clockid int, flags int) (fd int, err error)
-//sysnb TimerfdGettime(fd int, currValue *ItimerSpec) (err error)
-//sysnb TimerfdSettime(fd int, flags int, newValue *ItimerSpec, oldValue *ItimerSpec) (err error)
-=======
 //sysnb	TimerfdCreate(clockid int, flags int) (fd int, err error)
 //sysnb	TimerfdGettime(fd int, currValue *ItimerSpec) (err error)
 //sysnb	TimerfdSettime(fd int, flags int, newValue *ItimerSpec, oldValue *ItimerSpec) (err error)
->>>>>>> 14ca838f
 //sysnb	Tgkill(tgid int, tid int, sig syscall.Signal) (err error)
 //sysnb	Times(tms *Tms) (ticks uintptr, err error)
 //sysnb	Umask(mask int) (oldmask int)
@@ -2413,11 +2295,65 @@
 //sys	ProcessVMReadv(pid int, localIov []Iovec, remoteIov []RemoteIovec, flags uint) (n int, err error) = SYS_PROCESS_VM_READV
 //sys	ProcessVMWritev(pid int, localIov []Iovec, remoteIov []RemoteIovec, flags uint) (n int, err error) = SYS_PROCESS_VM_WRITEV
 
+//sys	PidfdOpen(pid int, flags int) (fd int, err error) = SYS_PIDFD_OPEN
+//sys	PidfdGetfd(pidfd int, targetfd int, flags int) (fd int, err error) = SYS_PIDFD_GETFD
+//sys	PidfdSendSignal(pidfd int, sig Signal, info *Siginfo, flags int) (err error) = SYS_PIDFD_SEND_SIGNAL
+
+//sys	shmat(id int, addr uintptr, flag int) (ret uintptr, err error)
+//sys	shmctl(id int, cmd int, buf *SysvShmDesc) (result int, err error)
+//sys	shmdt(addr uintptr) (err error)
+//sys	shmget(key int, size int, flag int) (id int, err error)
+
+//sys	getitimer(which int, currValue *Itimerval) (err error)
+//sys	setitimer(which int, newValue *Itimerval, oldValue *Itimerval) (err error)
+
+// MakeItimerval creates an Itimerval from interval and value durations.
+func MakeItimerval(interval, value time.Duration) Itimerval {
+	return Itimerval{
+		Interval: NsecToTimeval(interval.Nanoseconds()),
+		Value:    NsecToTimeval(value.Nanoseconds()),
+	}
+}
+
+// A value which may be passed to the which parameter for Getitimer and
+// Setitimer.
+type ItimerWhich int
+
+// Possible which values for Getitimer and Setitimer.
+const (
+	ItimerReal    ItimerWhich = ITIMER_REAL
+	ItimerVirtual ItimerWhich = ITIMER_VIRTUAL
+	ItimerProf    ItimerWhich = ITIMER_PROF
+)
+
+// Getitimer wraps getitimer(2) to return the current value of the timer
+// specified by which.
+func Getitimer(which ItimerWhich) (Itimerval, error) {
+	var it Itimerval
+	if err := getitimer(int(which), &it); err != nil {
+		return Itimerval{}, err
+	}
+
+	return it, nil
+}
+
+// Setitimer wraps setitimer(2) to arm or disarm the timer specified by which.
+// It returns the previous value of the timer.
+//
+// If the Itimerval argument is the zero value, the timer will be disarmed.
+func Setitimer(which ItimerWhich, it Itimerval) (Itimerval, error) {
+	var prev Itimerval
+	if err := setitimer(int(which), &it, &prev); err != nil {
+		return Itimerval{}, err
+	}
+
+	return prev, nil
+}
+
 /*
  * Unimplemented
  */
 // AfsSyscall
-// Alarm
 // ArchPrctl
 // Brk
 // ClockNanosleep
@@ -2433,7 +2369,6 @@
 // GetMempolicy
 // GetRobustList
 // GetThreadArea
-// Getitimer
 // Getpmsg
 // IoCancel
 // IoDestroy
@@ -2494,10 +2429,6 @@
 // SetRobustList
 // SetThreadArea
 // SetTidAddress
-// Shmat
-// Shmctl
-// Shmdt
-// Shmget
 // Sigaltstack
 // Swapoff
 // Swapon
