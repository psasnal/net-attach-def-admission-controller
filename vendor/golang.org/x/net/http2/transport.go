// Copyright 2015 The Go Authors. All rights reserved.
// Use of this source code is governed by a BSD-style
// license that can be found in the LICENSE file.

// Transport code.

package http2

import (
	"bufio"
	"bytes"
	"compress/gzip"
	"context"
	"crypto/rand"
	"crypto/tls"
	"errors"
	"fmt"
	"io"
	"io/ioutil"
	"log"
	"math"
	mathrand "math/rand"
	"net"
	"net/http"
	"net/http/httptrace"
	"net/textproto"
	"os"
	"sort"
	"strconv"
	"strings"
	"sync"
	"sync/atomic"
	"time"

	"golang.org/x/net/http/httpguts"
	"golang.org/x/net/http2/hpack"
	"golang.org/x/net/idna"
)

const (
	// transportDefaultConnFlow is how many connection-level flow control
	// tokens we give the server at start-up, past the default 64k.
	transportDefaultConnFlow = 1 << 30

	// transportDefaultStreamFlow is how many stream-level flow
	// control tokens we announce to the peer, and how many bytes
	// we buffer per stream.
	transportDefaultStreamFlow = 4 << 20

	// transportDefaultStreamMinRefresh is the minimum number of bytes we'll send
	// a stream-level WINDOW_UPDATE for at a time.
	transportDefaultStreamMinRefresh = 4 << 10

	defaultUserAgent = "Go-http-client/2.0"

	// initialMaxConcurrentStreams is a connections maxConcurrentStreams until
	// it's received servers initial SETTINGS frame, which corresponds with the
	// spec's minimum recommended value.
	initialMaxConcurrentStreams = 100

	// defaultMaxConcurrentStreams is a connections default maxConcurrentStreams
	// if the server doesn't include one in its initial SETTINGS frame.
	defaultMaxConcurrentStreams = 1000
)

// Transport is an HTTP/2 Transport.
//
// A Transport internally caches connections to servers. It is safe
// for concurrent use by multiple goroutines.
type Transport struct {
	// DialTLS specifies an optional dial function for creating
	// TLS connections for requests.
	//
	// If DialTLS is nil, tls.Dial is used.
	//
	// If the returned net.Conn has a ConnectionState method like tls.Conn,
	// it will be used to set http.Response.TLS.
	DialTLS func(network, addr string, cfg *tls.Config) (net.Conn, error)

	// TLSClientConfig specifies the TLS configuration to use with
	// tls.Client. If nil, the default configuration is used.
	TLSClientConfig *tls.Config

	// ConnPool optionally specifies an alternate connection pool to use.
	// If nil, the default is used.
	ConnPool ClientConnPool

	// DisableCompression, if true, prevents the Transport from
	// requesting compression with an "Accept-Encoding: gzip"
	// request header when the Request contains no existing
	// Accept-Encoding value. If the Transport requests gzip on
	// its own and gets a gzipped response, it's transparently
	// decoded in the Response.Body. However, if the user
	// explicitly requested gzip it is not automatically
	// uncompressed.
	DisableCompression bool

	// AllowHTTP, if true, permits HTTP/2 requests using the insecure,
	// plain-text "http" scheme. Note that this does not enable h2c support.
	AllowHTTP bool

	// MaxHeaderListSize is the http2 SETTINGS_MAX_HEADER_LIST_SIZE to
	// send in the initial settings frame. It is how many bytes
	// of response headers are allowed. Unlike the http2 spec, zero here
	// means to use a default limit (currently 10MB). If you actually
	// want to advertise an unlimited value to the peer, Transport
	// interprets the highest possible value here (0xffffffff or 1<<32-1)
	// to mean no limit.
	MaxHeaderListSize uint32

	// StrictMaxConcurrentStreams controls whether the server's
	// SETTINGS_MAX_CONCURRENT_STREAMS should be respected
	// globally. If false, new TCP connections are created to the
	// server as needed to keep each under the per-connection
	// SETTINGS_MAX_CONCURRENT_STREAMS limit. If true, the
	// server's SETTINGS_MAX_CONCURRENT_STREAMS is interpreted as
	// a global limit and callers of RoundTrip block when needed,
	// waiting for their turn.
	StrictMaxConcurrentStreams bool

	// ReadIdleTimeout is the timeout after which a health check using ping
	// frame will be carried out if no frame is received on the connection.
	// Note that a ping response will is considered a received frame, so if
	// there is no other traffic on the connection, the health check will
	// be performed every ReadIdleTimeout interval.
	// If zero, no health check is performed.
	ReadIdleTimeout time.Duration

	// PingTimeout is the timeout after which the connection will be closed
	// if a response to Ping is not received.
	// Defaults to 15s.
	PingTimeout time.Duration

<<<<<<< HEAD
=======
	// WriteByteTimeout is the timeout after which the connection will be
	// closed no data can be written to it. The timeout begins when data is
	// available to write, and is extended whenever any bytes are written.
	WriteByteTimeout time.Duration

	// CountError, if non-nil, is called on HTTP/2 transport errors.
	// It's intended to increment a metric for monitoring, such
	// as an expvar or Prometheus metric.
	// The errType consists of only ASCII word characters.
	CountError func(errType string)

>>>>>>> 14ca838f
	// t1, if non-nil, is the standard library Transport using
	// this transport. Its settings are used (but not its
	// RoundTrip method, etc).
	t1 *http.Transport

	connPoolOnce  sync.Once
	connPoolOrDef ClientConnPool // non-nil version of ConnPool
}

func (t *Transport) maxHeaderListSize() uint32 {
	if t.MaxHeaderListSize == 0 {
		return 10 << 20
	}
	if t.MaxHeaderListSize == 0xffffffff {
		return 0
	}
	return t.MaxHeaderListSize
}

func (t *Transport) disableCompression() bool {
	return t.DisableCompression || (t.t1 != nil && t.t1.DisableCompression)
}

func (t *Transport) pingTimeout() time.Duration {
	if t.PingTimeout == 0 {
		return 15 * time.Second
	}
	return t.PingTimeout

}

// ConfigureTransport configures a net/http HTTP/1 Transport to use HTTP/2.
// It returns an error if t1 has already been HTTP/2-enabled.
//
// Use ConfigureTransports instead to configure the HTTP/2 Transport.
func ConfigureTransport(t1 *http.Transport) error {
	_, err := ConfigureTransports(t1)
	return err
}

// ConfigureTransports configures a net/http HTTP/1 Transport to use HTTP/2.
// It returns a new HTTP/2 Transport for further configuration.
// It returns an error if t1 has already been HTTP/2-enabled.
func ConfigureTransports(t1 *http.Transport) (*Transport, error) {
	return configureTransports(t1)
}

func configureTransports(t1 *http.Transport) (*Transport, error) {
	connPool := new(clientConnPool)
	t2 := &Transport{
		ConnPool: noDialClientConnPool{connPool},
		t1:       t1,
	}
	connPool.t = t2
	if err := registerHTTPSProtocol(t1, noDialH2RoundTripper{t2}); err != nil {
		return nil, err
	}
	if t1.TLSClientConfig == nil {
		t1.TLSClientConfig = new(tls.Config)
	}
	if !strSliceContains(t1.TLSClientConfig.NextProtos, "h2") {
		t1.TLSClientConfig.NextProtos = append([]string{"h2"}, t1.TLSClientConfig.NextProtos...)
	}
	if !strSliceContains(t1.TLSClientConfig.NextProtos, "http/1.1") {
		t1.TLSClientConfig.NextProtos = append(t1.TLSClientConfig.NextProtos, "http/1.1")
	}
	upgradeFn := func(authority string, c *tls.Conn) http.RoundTripper {
		addr := authorityAddr("https", authority)
		if used, err := connPool.addConnIfNeeded(addr, t2, c); err != nil {
			go c.Close()
			return erringRoundTripper{err}
		} else if !used {
			// Turns out we don't need this c.
			// For example, two goroutines made requests to the same host
			// at the same time, both kicking off TCP dials. (since protocol
			// was unknown)
			go c.Close()
		}
		return t2
	}
	if m := t1.TLSNextProto; len(m) == 0 {
		t1.TLSNextProto = map[string]func(string, *tls.Conn) http.RoundTripper{
			"h2": upgradeFn,
		}
	} else {
		m["h2"] = upgradeFn
	}
	return t2, nil
}

func (t *Transport) connPool() ClientConnPool {
	t.connPoolOnce.Do(t.initConnPool)
	return t.connPoolOrDef
}

func (t *Transport) initConnPool() {
	if t.ConnPool != nil {
		t.connPoolOrDef = t.ConnPool
	} else {
		t.connPoolOrDef = &clientConnPool{t: t}
	}
}

// ClientConn is the state of a single HTTP/2 client connection to an
// HTTP/2 server.
type ClientConn struct {
	t             *Transport
	tconn         net.Conn             // usually *tls.Conn, except specialized impls
	tlsState      *tls.ConnectionState // nil only for specialized impls
	reused        uint32               // whether conn is being reused; atomic
	singleUse     bool                 // whether being used for a single http.Request
	getConnCalled bool                 // used by clientConnPool

	// readLoop goroutine fields:
	readerDone chan struct{} // closed on error
	readerErr  error         // set before readerDone is closed

	idleTimeout time.Duration // or 0 for never
	idleTimer   *time.Timer

	mu              sync.Mutex // guards following
	cond            *sync.Cond // hold mu; broadcast on flow/closed changes
	flow            flow       // our conn-level flow control quota (cs.flow is per stream)
	inflow          flow       // peer's conn-level flow control
	doNotReuse      bool       // whether conn is marked to not be reused for any future requests
	closing         bool
	closed          bool
	seenSettings    bool                     // true if we've seen a settings frame, false otherwise
	wantSettingsAck bool                     // we sent a SETTINGS frame and haven't heard back
	goAway          *GoAwayFrame             // if non-nil, the GoAwayFrame we received
	goAwayDebug     string                   // goAway frame's debug data, retained as a string
	streams         map[uint32]*clientStream // client-initiated
	streamsReserved int                      // incr by ReserveNewRequest; decr on RoundTrip
	nextStreamID    uint32
	pendingRequests int                       // requests blocked and waiting to be sent because len(streams) == maxConcurrentStreams
	pings           map[[8]byte]chan struct{} // in flight ping data to notification channel
	br              *bufio.Reader
	lastActive      time.Time
	lastIdle        time.Time // time last idle
	// Settings from peer: (also guarded by wmu)
	maxFrameSize          uint32
	maxConcurrentStreams  uint32
	peerMaxHeaderListSize uint64
	initialWindowSize     uint32

	// reqHeaderMu is a 1-element semaphore channel controlling access to sending new requests.
	// Write to reqHeaderMu to lock it, read from it to unlock.
	// Lock reqmu BEFORE mu or wmu.
	reqHeaderMu chan struct{}

	// wmu is held while writing.
	// Acquire BEFORE mu when holding both, to avoid blocking mu on network writes.
	// Only acquire both at the same time when changing peer settings.
	wmu  sync.Mutex
	bw   *bufio.Writer
	fr   *Framer
	werr error        // first write error that has occurred
	hbuf bytes.Buffer // HPACK encoder writes into this
	henc *hpack.Encoder
}

// clientStream is the state for a single HTTP/2 stream. One of these
// is created for each Transport.RoundTrip call.
type clientStream struct {
	cc *ClientConn

	// Fields of Request that we may access even after the response body is closed.
	ctx       context.Context
	reqCancel <-chan struct{}

	trace         *httptrace.ClientTrace // or nil
	ID            uint32
	bufPipe       pipe // buffered pipe with the flow-controlled response payload
	requestedGzip bool
	isHead        bool

	abortOnce sync.Once
	abort     chan struct{} // closed to signal stream should end immediately
	abortErr  error         // set if abort is closed

	peerClosed chan struct{} // closed when the peer sends an END_STREAM flag
	donec      chan struct{} // closed after the stream is in the closed state
	on100      chan struct{} // buffered; written to if a 100 is received

	respHeaderRecv chan struct{}  // closed when headers are received
	res            *http.Response // set if respHeaderRecv is closed

	flow        flow  // guarded by cc.mu
	inflow      flow  // guarded by cc.mu
	bytesRemain int64 // -1 means unknown; owned by transportResponseBody.Read
	readErr     error // sticky read error; owned by transportResponseBody.Read

	reqBody              io.ReadCloser
	reqBodyContentLength int64 // -1 means unknown
	reqBodyClosed        bool  // body has been closed; guarded by cc.mu

	// owned by writeRequest:
	sentEndStream bool // sent an END_STREAM flag to the peer
	sentHeaders   bool

	// owned by clientConnReadLoop:
	firstByte    bool  // got the first response byte
	pastHeaders  bool  // got first MetaHeadersFrame (actual headers)
	pastTrailers bool  // got optional second MetaHeadersFrame (trailers)
	num1xx       uint8 // number of 1xx responses seen
	readClosed   bool  // peer sent an END_STREAM flag
	readAborted  bool  // read loop reset the stream

	trailer    http.Header  // accumulated trailers
	resTrailer *http.Header // client's Response.Trailer
}

var got1xxFuncForTests func(int, textproto.MIMEHeader) error

// get1xxTraceFunc returns the value of request's httptrace.ClientTrace.Got1xxResponse func,
// if any. It returns nil if not set or if the Go version is too old.
func (cs *clientStream) get1xxTraceFunc() func(int, textproto.MIMEHeader) error {
	if fn := got1xxFuncForTests; fn != nil {
		return fn
	}
	return traceGot1xxResponseFunc(cs.trace)
}

func (cs *clientStream) abortStream(err error) {
	cs.cc.mu.Lock()
	defer cs.cc.mu.Unlock()
	cs.abortStreamLocked(err)
}

func (cs *clientStream) abortStreamLocked(err error) {
	cs.abortOnce.Do(func() {
		cs.abortErr = err
		close(cs.abort)
	})
	if cs.reqBody != nil && !cs.reqBodyClosed {
		cs.reqBody.Close()
		cs.reqBodyClosed = true
	}
	// TODO(dneil): Clean up tests where cs.cc.cond is nil.
	if cs.cc.cond != nil {
		// Wake up writeRequestBody if it is waiting on flow control.
		cs.cc.cond.Broadcast()
	}
}

func (cs *clientStream) abortRequestBodyWrite() {
	cc := cs.cc
	cc.mu.Lock()
	defer cc.mu.Unlock()
	if cs.reqBody != nil && !cs.reqBodyClosed {
		cs.reqBody.Close()
		cs.reqBodyClosed = true
		cc.cond.Broadcast()
	}
}

type stickyErrWriter struct {
	conn    net.Conn
	timeout time.Duration
	err     *error
}

func (sew stickyErrWriter) Write(p []byte) (n int, err error) {
	if *sew.err != nil {
		return 0, *sew.err
	}
	for {
		if sew.timeout != 0 {
			sew.conn.SetWriteDeadline(time.Now().Add(sew.timeout))
		}
		nn, err := sew.conn.Write(p[n:])
		n += nn
		if n < len(p) && nn > 0 && errors.Is(err, os.ErrDeadlineExceeded) {
			// Keep extending the deadline so long as we're making progress.
			continue
		}
		if sew.timeout != 0 {
			sew.conn.SetWriteDeadline(time.Time{})
		}
		*sew.err = err
		return n, err
	}
}

// noCachedConnError is the concrete type of ErrNoCachedConn, which
// needs to be detected by net/http regardless of whether it's its
// bundled version (in h2_bundle.go with a rewritten type name) or
// from a user's x/net/http2. As such, as it has a unique method name
// (IsHTTP2NoCachedConnError) that net/http sniffs for via func
// isNoCachedConnError.
type noCachedConnError struct{}

func (noCachedConnError) IsHTTP2NoCachedConnError() {}
func (noCachedConnError) Error() string             { return "http2: no cached connection was available" }

// isNoCachedConnError reports whether err is of type noCachedConnError
// or its equivalent renamed type in net/http2's h2_bundle.go. Both types
// may coexist in the same running program.
func isNoCachedConnError(err error) bool {
	_, ok := err.(interface{ IsHTTP2NoCachedConnError() })
	return ok
}

var ErrNoCachedConn error = noCachedConnError{}

// RoundTripOpt are options for the Transport.RoundTripOpt method.
type RoundTripOpt struct {
	// OnlyCachedConn controls whether RoundTripOpt may
	// create a new TCP connection. If set true and
	// no cached connection is available, RoundTripOpt
	// will return ErrNoCachedConn.
	OnlyCachedConn bool
}

func (t *Transport) RoundTrip(req *http.Request) (*http.Response, error) {
	return t.RoundTripOpt(req, RoundTripOpt{})
}

// authorityAddr returns a given authority (a host/IP, or host:port / ip:port)
// and returns a host:port. The port 443 is added if needed.
func authorityAddr(scheme string, authority string) (addr string) {
	host, port, err := net.SplitHostPort(authority)
	if err != nil { // authority didn't have a port
		port = "443"
		if scheme == "http" {
			port = "80"
		}
		host = authority
	}
	if a, err := idna.ToASCII(host); err == nil {
		host = a
	}
	// IPv6 address literal, without a port:
	if strings.HasPrefix(host, "[") && strings.HasSuffix(host, "]") {
		return host + ":" + port
	}
	return net.JoinHostPort(host, port)
}

// RoundTripOpt is like RoundTrip, but takes options.
func (t *Transport) RoundTripOpt(req *http.Request, opt RoundTripOpt) (*http.Response, error) {
	if !(req.URL.Scheme == "https" || (req.URL.Scheme == "http" && t.AllowHTTP)) {
		return nil, errors.New("http2: unsupported scheme")
	}

	addr := authorityAddr(req.URL.Scheme, req.URL.Host)
	for retry := 0; ; retry++ {
		cc, err := t.connPool().GetClientConn(req, addr)
		if err != nil {
			t.vlogf("http2: Transport failed to get client conn for %s: %v", addr, err)
			return nil, err
		}
		reused := !atomic.CompareAndSwapUint32(&cc.reused, 0, 1)
		traceGotConn(req, cc, reused)
		res, err := cc.RoundTrip(req)
		if err != nil && retry <= 6 {
			if req, err = shouldRetryRequest(req, err); err == nil {
				// After the first retry, do exponential backoff with 10% jitter.
				if retry == 0 {
					continue
				}
				backoff := float64(uint(1) << (uint(retry) - 1))
				backoff += backoff * (0.1 * mathrand.Float64())
				select {
				case <-time.After(time.Second * time.Duration(backoff)):
					continue
				case <-req.Context().Done():
					err = req.Context().Err()
				}
			}
		}
		if err != nil {
			t.vlogf("RoundTrip failure: %v", err)
			return nil, err
		}
		return res, nil
	}
}

// CloseIdleConnections closes any connections which were previously
// connected from previous requests but are now sitting idle.
// It does not interrupt any connections currently in use.
func (t *Transport) CloseIdleConnections() {
	if cp, ok := t.connPool().(clientConnPoolIdleCloser); ok {
		cp.closeIdleConnections()
	}
}

var (
	errClientConnClosed    = errors.New("http2: client conn is closed")
	errClientConnUnusable  = errors.New("http2: client conn not usable")
	errClientConnGotGoAway = errors.New("http2: Transport received Server's graceful shutdown GOAWAY")
)

// shouldRetryRequest is called by RoundTrip when a request fails to get
// response headers. It is always called with a non-nil error.
// It returns either a request to retry (either the same request, or a
// modified clone), or an error if the request can't be replayed.
func shouldRetryRequest(req *http.Request, err error) (*http.Request, error) {
	if !canRetryError(err) {
		return nil, err
	}
	// If the Body is nil (or http.NoBody), it's safe to reuse
	// this request and its Body.
	if req.Body == nil || req.Body == http.NoBody {
		return req, nil
	}

	// If the request body can be reset back to its original
	// state via the optional req.GetBody, do that.
	if req.GetBody != nil {
		body, err := req.GetBody()
		if err != nil {
			return nil, err
		}
		newReq := *req
		newReq.Body = body
		return &newReq, nil
	}

	// The Request.Body can't reset back to the beginning, but we
	// don't seem to have started to read from it yet, so reuse
	// the request directly.
	if err == errClientConnUnusable {
		return req, nil
	}

	return nil, fmt.Errorf("http2: Transport: cannot retry err [%v] after Request.Body was written; define Request.GetBody to avoid this error", err)
}

func canRetryError(err error) bool {
	if err == errClientConnUnusable || err == errClientConnGotGoAway {
		return true
	}
	if se, ok := err.(StreamError); ok {
		if se.Code == ErrCodeProtocol && se.Cause == errFromPeer {
			// See golang/go#47635, golang/go#42777
			return true
		}
		return se.Code == ErrCodeRefusedStream
	}
	return false
}

func (t *Transport) dialClientConn(ctx context.Context, addr string, singleUse bool) (*ClientConn, error) {
	host, _, err := net.SplitHostPort(addr)
	if err != nil {
		return nil, err
	}
	tconn, err := t.dialTLS(ctx)("tcp", addr, t.newTLSConfig(host))
	if err != nil {
		return nil, err
	}
	return t.newClientConn(tconn, singleUse)
}

func (t *Transport) newTLSConfig(host string) *tls.Config {
	cfg := new(tls.Config)
	if t.TLSClientConfig != nil {
		*cfg = *t.TLSClientConfig.Clone()
	}
	if !strSliceContains(cfg.NextProtos, NextProtoTLS) {
		cfg.NextProtos = append([]string{NextProtoTLS}, cfg.NextProtos...)
	}
	if cfg.ServerName == "" {
		cfg.ServerName = host
	}
	return cfg
}

func (t *Transport) dialTLS(ctx context.Context) func(string, string, *tls.Config) (net.Conn, error) {
	if t.DialTLS != nil {
		return t.DialTLS
	}
	return func(network, addr string, cfg *tls.Config) (net.Conn, error) {
		tlsCn, err := t.dialTLSWithContext(ctx, network, addr, cfg)
		if err != nil {
			return nil, err
		}
		state := tlsCn.ConnectionState()
		if p := state.NegotiatedProtocol; p != NextProtoTLS {
			return nil, fmt.Errorf("http2: unexpected ALPN protocol %q; want %q", p, NextProtoTLS)
		}
		if !state.NegotiatedProtocolIsMutual {
			return nil, errors.New("http2: could not negotiate protocol mutually")
		}
		return tlsCn, nil
	}
}

// disableKeepAlives reports whether connections should be closed as
// soon as possible after handling the first request.
func (t *Transport) disableKeepAlives() bool {
	return t.t1 != nil && t.t1.DisableKeepAlives
}

func (t *Transport) expectContinueTimeout() time.Duration {
	if t.t1 == nil {
		return 0
	}
	return t.t1.ExpectContinueTimeout
}

func (t *Transport) NewClientConn(c net.Conn) (*ClientConn, error) {
	return t.newClientConn(c, t.disableKeepAlives())
}

func (t *Transport) newClientConn(c net.Conn, singleUse bool) (*ClientConn, error) {
	cc := &ClientConn{
		t:                     t,
		tconn:                 c,
		readerDone:            make(chan struct{}),
		nextStreamID:          1,
		maxFrameSize:          16 << 10,                    // spec default
		initialWindowSize:     65535,                       // spec default
		maxConcurrentStreams:  initialMaxConcurrentStreams, // "infinite", per spec. Use a smaller value until we have received server settings.
		peerMaxHeaderListSize: 0xffffffffffffffff,          // "infinite", per spec. Use 2^64-1 instead.
		streams:               make(map[uint32]*clientStream),
		singleUse:             singleUse,
		wantSettingsAck:       true,
		pings:                 make(map[[8]byte]chan struct{}),
		reqHeaderMu:           make(chan struct{}, 1),
	}
	if d := t.idleConnTimeout(); d != 0 {
		cc.idleTimeout = d
		cc.idleTimer = time.AfterFunc(d, cc.onIdleTimeout)
	}
	if VerboseLogs {
		t.vlogf("http2: Transport creating client conn %p to %v", cc, c.RemoteAddr())
	}

	cc.cond = sync.NewCond(&cc.mu)
	cc.flow.add(int32(initialWindowSize))

	// TODO: adjust this writer size to account for frame size +
	// MTU + crypto/tls record padding.
	cc.bw = bufio.NewWriter(stickyErrWriter{
		conn:    c,
		timeout: t.WriteByteTimeout,
		err:     &cc.werr,
	})
	cc.br = bufio.NewReader(c)
	cc.fr = NewFramer(cc.bw, cc.br)
	if t.CountError != nil {
		cc.fr.countError = t.CountError
	}
	cc.fr.ReadMetaHeaders = hpack.NewDecoder(initialHeaderTableSize, nil)
	cc.fr.MaxHeaderListSize = t.maxHeaderListSize()

	// TODO: SetMaxDynamicTableSize, SetMaxDynamicTableSizeLimit on
	// henc in response to SETTINGS frames?
	cc.henc = hpack.NewEncoder(&cc.hbuf)

	if t.AllowHTTP {
		cc.nextStreamID = 3
	}

	if cs, ok := c.(connectionStater); ok {
		state := cs.ConnectionState()
		cc.tlsState = &state
	}

	initialSettings := []Setting{
		{ID: SettingEnablePush, Val: 0},
		{ID: SettingInitialWindowSize, Val: transportDefaultStreamFlow},
	}
	if max := t.maxHeaderListSize(); max != 0 {
		initialSettings = append(initialSettings, Setting{ID: SettingMaxHeaderListSize, Val: max})
	}

	cc.bw.Write(clientPreface)
	cc.fr.WriteSettings(initialSettings...)
	cc.fr.WriteWindowUpdate(0, transportDefaultConnFlow)
	cc.inflow.add(transportDefaultConnFlow + initialWindowSize)
	cc.bw.Flush()
	if cc.werr != nil {
		cc.Close()
		return nil, cc.werr
	}

	go cc.readLoop()
	return cc, nil
}

func (cc *ClientConn) healthCheck() {
	pingTimeout := cc.t.pingTimeout()
	// We don't need to periodically ping in the health check, because the readLoop of ClientConn will
	// trigger the healthCheck again if there is no frame received.
	ctx, cancel := context.WithTimeout(context.Background(), pingTimeout)
	defer cancel()
	err := cc.Ping(ctx)
	if err != nil {
		cc.closeForLostPing()
		cc.t.connPool().MarkDead(cc)
		return
	}
}

<<<<<<< HEAD
=======
// SetDoNotReuse marks cc as not reusable for future HTTP requests.
func (cc *ClientConn) SetDoNotReuse() {
	cc.mu.Lock()
	defer cc.mu.Unlock()
	cc.doNotReuse = true
}

>>>>>>> 14ca838f
func (cc *ClientConn) setGoAway(f *GoAwayFrame) {
	cc.mu.Lock()
	defer cc.mu.Unlock()

	old := cc.goAway
	cc.goAway = f

	// Merge the previous and current GoAway error frames.
	if cc.goAwayDebug == "" {
		cc.goAwayDebug = string(f.DebugData())
	}
	if old != nil && old.ErrCode != ErrCodeNo {
		cc.goAway.ErrCode = old.ErrCode
	}
	last := f.LastStreamID
	for streamID, cs := range cc.streams {
		if streamID > last {
			cs.abortStreamLocked(errClientConnGotGoAway)
		}
	}
}

// CanTakeNewRequest reports whether the connection can take a new request,
// meaning it has not been closed or received or sent a GOAWAY.
//
// If the caller is going to immediately make a new request on this
// connection, use ReserveNewRequest instead.
func (cc *ClientConn) CanTakeNewRequest() bool {
	cc.mu.Lock()
	defer cc.mu.Unlock()
	return cc.canTakeNewRequestLocked()
}

// ReserveNewRequest is like CanTakeNewRequest but also reserves a
// concurrent stream in cc. The reservation is decremented on the
// next call to RoundTrip.
func (cc *ClientConn) ReserveNewRequest() bool {
	cc.mu.Lock()
	defer cc.mu.Unlock()
	if st := cc.idleStateLocked(); !st.canTakeNewRequest {
		return false
	}
	cc.streamsReserved++
	return true
}

// ClientConnState describes the state of a ClientConn.
type ClientConnState struct {
	// Closed is whether the connection is closed.
	Closed bool

	// Closing is whether the connection is in the process of
	// closing. It may be closing due to shutdown, being a
	// single-use connection, being marked as DoNotReuse, or
	// having received a GOAWAY frame.
	Closing bool

	// StreamsActive is how many streams are active.
	StreamsActive int

	// StreamsReserved is how many streams have been reserved via
	// ClientConn.ReserveNewRequest.
	StreamsReserved int

	// StreamsPending is how many requests have been sent in excess
	// of the peer's advertised MaxConcurrentStreams setting and
	// are waiting for other streams to complete.
	StreamsPending int

	// MaxConcurrentStreams is how many concurrent streams the
	// peer advertised as acceptable. Zero means no SETTINGS
	// frame has been received yet.
	MaxConcurrentStreams uint32

	// LastIdle, if non-zero, is when the connection last
	// transitioned to idle state.
	LastIdle time.Time
}

// State returns a snapshot of cc's state.
func (cc *ClientConn) State() ClientConnState {
	cc.wmu.Lock()
	maxConcurrent := cc.maxConcurrentStreams
	if !cc.seenSettings {
		maxConcurrent = 0
	}
	cc.wmu.Unlock()

	cc.mu.Lock()
	defer cc.mu.Unlock()
	return ClientConnState{
		Closed:               cc.closed,
		Closing:              cc.closing || cc.singleUse || cc.doNotReuse || cc.goAway != nil,
		StreamsActive:        len(cc.streams),
		StreamsReserved:      cc.streamsReserved,
		StreamsPending:       cc.pendingRequests,
		LastIdle:             cc.lastIdle,
		MaxConcurrentStreams: maxConcurrent,
	}
}

// clientConnIdleState describes the suitability of a client
// connection to initiate a new RoundTrip request.
type clientConnIdleState struct {
	canTakeNewRequest bool
}

func (cc *ClientConn) idleState() clientConnIdleState {
	cc.mu.Lock()
	defer cc.mu.Unlock()
	return cc.idleStateLocked()
}

func (cc *ClientConn) idleStateLocked() (st clientConnIdleState) {
	if cc.singleUse && cc.nextStreamID > 1 {
		return
	}
	var maxConcurrentOkay bool
	if cc.t.StrictMaxConcurrentStreams {
		// We'll tell the caller we can take a new request to
		// prevent the caller from dialing a new TCP
		// connection, but then we'll block later before
		// writing it.
		maxConcurrentOkay = true
	} else {
		maxConcurrentOkay = int64(len(cc.streams)+cc.streamsReserved+1) <= int64(cc.maxConcurrentStreams)
	}

	st.canTakeNewRequest = cc.goAway == nil && !cc.closed && !cc.closing && maxConcurrentOkay &&
		!cc.doNotReuse &&
		int64(cc.nextStreamID)+2*int64(cc.pendingRequests) < math.MaxInt32 &&
		!cc.tooIdleLocked()
	return
}

func (cc *ClientConn) canTakeNewRequestLocked() bool {
	st := cc.idleStateLocked()
	return st.canTakeNewRequest
}

// tooIdleLocked reports whether this connection has been been sitting idle
// for too much wall time.
func (cc *ClientConn) tooIdleLocked() bool {
	// The Round(0) strips the monontonic clock reading so the
	// times are compared based on their wall time. We don't want
	// to reuse a connection that's been sitting idle during
	// VM/laptop suspend if monotonic time was also frozen.
	return cc.idleTimeout != 0 && !cc.lastIdle.IsZero() && time.Since(cc.lastIdle.Round(0)) > cc.idleTimeout
}

// onIdleTimeout is called from a time.AfterFunc goroutine. It will
// only be called when we're idle, but because we're coming from a new
// goroutine, there could be a new request coming in at the same time,
// so this simply calls the synchronized closeIfIdle to shut down this
// connection. The timer could just call closeIfIdle, but this is more
// clear.
func (cc *ClientConn) onIdleTimeout() {
	cc.closeIfIdle()
}

func (cc *ClientConn) closeIfIdle() {
	cc.mu.Lock()
	if len(cc.streams) > 0 || cc.streamsReserved > 0 {
		cc.mu.Unlock()
		return
	}
	cc.closed = true
	nextID := cc.nextStreamID
	// TODO: do clients send GOAWAY too? maybe? Just Close:
	cc.mu.Unlock()

	if VerboseLogs {
		cc.vlogf("http2: Transport closing idle conn %p (forSingleUse=%v, maxStream=%v)", cc, cc.singleUse, nextID-2)
	}
	cc.tconn.Close()
}

func (cc *ClientConn) isDoNotReuseAndIdle() bool {
	cc.mu.Lock()
	defer cc.mu.Unlock()
	return cc.doNotReuse && len(cc.streams) == 0
}

var shutdownEnterWaitStateHook = func() {}

// Shutdown gracefully closes the client connection, waiting for running streams to complete.
func (cc *ClientConn) Shutdown(ctx context.Context) error {
	if err := cc.sendGoAway(); err != nil {
		return err
	}
	// Wait for all in-flight streams to complete or connection to close
	done := make(chan error, 1)
	cancelled := false // guarded by cc.mu
	go func() {
		cc.mu.Lock()
		defer cc.mu.Unlock()
		for {
			if len(cc.streams) == 0 || cc.closed {
				cc.closed = true
				done <- cc.tconn.Close()
				break
			}
			if cancelled {
				break
			}
			cc.cond.Wait()
		}
	}()
	shutdownEnterWaitStateHook()
	select {
	case err := <-done:
		return err
	case <-ctx.Done():
		cc.mu.Lock()
		// Free the goroutine above
		cancelled = true
		cc.cond.Broadcast()
		cc.mu.Unlock()
		return ctx.Err()
	}
}

func (cc *ClientConn) sendGoAway() error {
	cc.mu.Lock()
	closing := cc.closing
	cc.closing = true
	maxStreamID := cc.nextStreamID
	cc.mu.Unlock()
	if closing {
		// GOAWAY sent already
		return nil
	}

	cc.wmu.Lock()
	defer cc.wmu.Unlock()
	// Send a graceful shutdown frame to server
	if err := cc.fr.WriteGoAway(maxStreamID, ErrCodeNo, nil); err != nil {
		return err
	}
	if err := cc.bw.Flush(); err != nil {
		return err
	}
	// Prevent new requests
	return nil
}

// closes the client connection immediately. In-flight requests are interrupted.
// err is sent to streams.
func (cc *ClientConn) closeForError(err error) error {
	cc.mu.Lock()
	cc.closed = true
	for _, cs := range cc.streams {
		cs.abortStreamLocked(err)
	}
	defer cc.cond.Broadcast()
	defer cc.mu.Unlock()
<<<<<<< HEAD
	for id, cs := range cc.streams {
		select {
		case cs.resc <- resAndError{err: err}:
		default:
		}
		cs.bufPipe.CloseWithError(err)
		delete(cc.streams, id)
	}
	cc.closed = true
=======
>>>>>>> 14ca838f
	return cc.tconn.Close()
}

// Close closes the client connection immediately.
//
// In-flight requests are interrupted. For a graceful shutdown, use Shutdown instead.
func (cc *ClientConn) Close() error {
	err := errors.New("http2: client connection force closed via ClientConn.Close")
	return cc.closeForError(err)
<<<<<<< HEAD
}

// closes the client connection immediately. In-flight requests are interrupted.
func (cc *ClientConn) closeForLostPing() error {
	err := errors.New("http2: client connection lost")
	return cc.closeForError(err)
}

const maxAllocFrameSize = 512 << 10

// frameBuffer returns a scratch buffer suitable for writing DATA frames.
// They're capped at the min of the peer's max frame size or 512KB
// (kinda arbitrarily), but definitely capped so we don't allocate 4GB
// bufers.
func (cc *ClientConn) frameScratchBuffer() []byte {
	cc.mu.Lock()
	size := cc.maxFrameSize
	if size > maxAllocFrameSize {
		size = maxAllocFrameSize
	}
	for i, buf := range cc.freeBuf {
		if len(buf) >= int(size) {
			cc.freeBuf[i] = nil
			cc.mu.Unlock()
			return buf[:size]
		}
	}
	cc.mu.Unlock()
	return make([]byte, size)
=======
>>>>>>> 14ca838f
}

// closes the client connection immediately. In-flight requests are interrupted.
func (cc *ClientConn) closeForLostPing() error {
	err := errors.New("http2: client connection lost")
	if f := cc.t.CountError; f != nil {
		f("conn_close_lost_ping")
	}
	return cc.closeForError(err)
}

// errRequestCanceled is a copy of net/http's errRequestCanceled because it's not
// exported. At least they'll be DeepEqual for h1-vs-h2 comparisons tests.
var errRequestCanceled = errors.New("net/http: request canceled")

func commaSeparatedTrailers(req *http.Request) (string, error) {
	keys := make([]string, 0, len(req.Trailer))
	for k := range req.Trailer {
		k = http.CanonicalHeaderKey(k)
		switch k {
		case "Transfer-Encoding", "Trailer", "Content-Length":
			return "", fmt.Errorf("invalid Trailer key %q", k)
		}
		keys = append(keys, k)
	}
	if len(keys) > 0 {
		sort.Strings(keys)
		return strings.Join(keys, ","), nil
	}
	return "", nil
}

func (cc *ClientConn) responseHeaderTimeout() time.Duration {
	if cc.t.t1 != nil {
		return cc.t.t1.ResponseHeaderTimeout
	}
	// No way to do this (yet?) with just an http2.Transport. Probably
	// no need. Request.Cancel this is the new way. We only need to support
	// this for compatibility with the old http.Transport fields when
	// we're doing transparent http2.
	return 0
}

// checkConnHeaders checks whether req has any invalid connection-level headers.
// per RFC 7540 section 8.1.2.2: Connection-Specific Header Fields.
// Certain headers are special-cased as okay but not transmitted later.
func checkConnHeaders(req *http.Request) error {
	if v := req.Header.Get("Upgrade"); v != "" {
		return fmt.Errorf("http2: invalid Upgrade request header: %q", req.Header["Upgrade"])
	}
	if vv := req.Header["Transfer-Encoding"]; len(vv) > 0 && (len(vv) > 1 || vv[0] != "" && vv[0] != "chunked") {
		return fmt.Errorf("http2: invalid Transfer-Encoding request header: %q", vv)
	}
	if vv := req.Header["Connection"]; len(vv) > 0 && (len(vv) > 1 || vv[0] != "" && !asciiEqualFold(vv[0], "close") && !asciiEqualFold(vv[0], "keep-alive")) {
		return fmt.Errorf("http2: invalid Connection request header: %q", vv)
	}
	return nil
}

// actualContentLength returns a sanitized version of
// req.ContentLength, where 0 actually means zero (not unknown) and -1
// means unknown.
func actualContentLength(req *http.Request) int64 {
	if req.Body == nil || req.Body == http.NoBody {
		return 0
	}
	if req.ContentLength != 0 {
		return req.ContentLength
	}
	return -1
}

func (cc *ClientConn) decrStreamReservations() {
	cc.mu.Lock()
	defer cc.mu.Unlock()
	cc.decrStreamReservationsLocked()
}

func (cc *ClientConn) decrStreamReservationsLocked() {
	if cc.streamsReserved > 0 {
		cc.streamsReserved--
	}
}

func (cc *ClientConn) RoundTrip(req *http.Request) (*http.Response, error) {
	ctx := req.Context()
	cs := &clientStream{
		cc:                   cc,
		ctx:                  ctx,
		reqCancel:            req.Cancel,
		isHead:               req.Method == "HEAD",
		reqBody:              req.Body,
		reqBodyContentLength: actualContentLength(req),
		trace:                httptrace.ContextClientTrace(ctx),
		peerClosed:           make(chan struct{}),
		abort:                make(chan struct{}),
		respHeaderRecv:       make(chan struct{}),
		donec:                make(chan struct{}),
	}
	go cs.doRequest(req)

	waitDone := func() error {
		select {
		case <-cs.donec:
			return nil
		case <-ctx.Done():
			return ctx.Err()
		case <-cs.reqCancel:
			return errRequestCanceled
		}
	}

	handleResponseHeaders := func() (*http.Response, error) {
		res := cs.res
		if res.StatusCode > 299 {
			// On error or status code 3xx, 4xx, 5xx, etc abort any
			// ongoing write, assuming that the server doesn't care
			// about our request body. If the server replied with 1xx or
			// 2xx, however, then assume the server DOES potentially
			// want our body (e.g. full-duplex streaming:
			// golang.org/issue/13444). If it turns out the server
			// doesn't, they'll RST_STREAM us soon enough. This is a
			// heuristic to avoid adding knobs to Transport. Hopefully
			// we can keep it.
			cs.abortRequestBodyWrite()
		}
		res.Request = req
		res.TLS = cc.tlsState
		if res.Body == noBody && actualContentLength(req) == 0 {
			// If there isn't a request or response body still being
			// written, then wait for the stream to be closed before
			// RoundTrip returns.
			if err := waitDone(); err != nil {
				return nil, err
			}
		}
		return res, nil
	}

	for {
		select {
		case <-cs.respHeaderRecv:
			return handleResponseHeaders()
		case <-cs.abort:
			select {
			case <-cs.respHeaderRecv:
				// If both cs.respHeaderRecv and cs.abort are signaling,
				// pick respHeaderRecv. The server probably wrote the
				// response and immediately reset the stream.
				// golang.org/issue/49645
				return handleResponseHeaders()
			default:
				waitDone()
				return nil, cs.abortErr
			}
		case <-ctx.Done():
			err := ctx.Err()
			cs.abortStream(err)
			return nil, err
		case <-cs.reqCancel:
			cs.abortStream(errRequestCanceled)
			return nil, errRequestCanceled
		}
	}
}

// doRequest runs for the duration of the request lifetime.
//
// It sends the request and performs post-request cleanup (closing Request.Body, etc.).
func (cs *clientStream) doRequest(req *http.Request) {
	err := cs.writeRequest(req)
	cs.cleanupWriteRequest(err)
}

// writeRequest sends a request.
//
// It returns nil after the request is written, the response read,
// and the request stream is half-closed by the peer.
//
// It returns non-nil if the request ends otherwise.
// If the returned error is StreamError, the error Code may be used in resetting the stream.
func (cs *clientStream) writeRequest(req *http.Request) (err error) {
	cc := cs.cc
	ctx := cs.ctx

	if err := checkConnHeaders(req); err != nil {
		return err
	}

	// Acquire the new-request lock by writing to reqHeaderMu.
	// This lock guards the critical section covering allocating a new stream ID
	// (requires mu) and creating the stream (requires wmu).
	if cc.reqHeaderMu == nil {
		panic("RoundTrip on uninitialized ClientConn") // for tests
	}
	select {
	case cc.reqHeaderMu <- struct{}{}:
	case <-cs.reqCancel:
		return errRequestCanceled
	case <-ctx.Done():
		return ctx.Err()
	}

	cc.mu.Lock()
	if cc.idleTimer != nil {
		cc.idleTimer.Stop()
	}
	cc.decrStreamReservationsLocked()
	if err := cc.awaitOpenSlotForStreamLocked(cs); err != nil {
		cc.mu.Unlock()
		<-cc.reqHeaderMu
		return err
	}
	cc.addStreamLocked(cs) // assigns stream ID
	if isConnectionCloseRequest(req) {
		cc.doNotReuse = true
	}
	cc.mu.Unlock()

	// TODO(bradfitz): this is a copy of the logic in net/http. Unify somewhere?
	if !cc.t.disableCompression() &&
		req.Header.Get("Accept-Encoding") == "" &&
		req.Header.Get("Range") == "" &&
		!cs.isHead {
		// Request gzip only, not deflate. Deflate is ambiguous and
		// not as universally supported anyway.
		// See: https://zlib.net/zlib_faq.html#faq39
		//
		// Note that we don't request this for HEAD requests,
		// due to a bug in nginx:
		//   http://trac.nginx.org/nginx/ticket/358
		//   https://golang.org/issue/5522
		//
		// We don't request gzip if the request is for a range, since
		// auto-decoding a portion of a gzipped document will just fail
		// anyway. See https://golang.org/issue/8923
		cs.requestedGzip = true
	}

	continueTimeout := cc.t.expectContinueTimeout()
	if continueTimeout != 0 {
		if !httpguts.HeaderValuesContainsToken(req.Header["Expect"], "100-continue") {
			continueTimeout = 0
		} else {
			cs.on100 = make(chan struct{}, 1)
		}
	}

	// Past this point (where we send request headers), it is possible for
	// RoundTrip to return successfully. Since the RoundTrip contract permits
	// the caller to "mutate or reuse" the Request after closing the Response's Body,
	// we must take care when referencing the Request from here on.
	err = cs.encodeAndWriteHeaders(req)
	<-cc.reqHeaderMu
	if err != nil {
		return err
	}

<<<<<<< HEAD
	defer func() {
		cc.wmu.Lock()
		werr := cc.werr
		cc.wmu.Unlock()
		if werr != nil {
			cc.Close()
		}
	}()

	cc.wmu.Lock()
	endStream := !hasBody && !hasTrailers
	werr := cc.writeHeaders(cs.ID, endStream, int(cc.maxFrameSize), hdrs)
	cc.wmu.Unlock()
	traceWroteHeaders(cs.trace)
	cc.mu.Unlock()
=======
	hasBody := cs.reqBodyContentLength != 0
	if !hasBody {
		cs.sentEndStream = true
	} else {
		if continueTimeout != 0 {
			traceWait100Continue(cs.trace)
			timer := time.NewTimer(continueTimeout)
			select {
			case <-timer.C:
				err = nil
			case <-cs.on100:
				err = nil
			case <-cs.abort:
				err = cs.abortErr
			case <-ctx.Done():
				err = ctx.Err()
			case <-cs.reqCancel:
				err = errRequestCanceled
			}
			timer.Stop()
			if err != nil {
				traceWroteRequest(cs.trace, err)
				return err
			}
		}
>>>>>>> 14ca838f

		if err = cs.writeRequestBody(req); err != nil {
			if err != errStopReqBodyWrite {
				traceWroteRequest(cs.trace, err)
				return err
			}
		} else {
			cs.sentEndStream = true
		}
	}

	traceWroteRequest(cs.trace, err)

	var respHeaderTimer <-chan time.Time
	var respHeaderRecv chan struct{}
	if d := cc.responseHeaderTimeout(); d != 0 {
		timer := time.NewTimer(d)
		defer timer.Stop()
		respHeaderTimer = timer.C
		respHeaderRecv = cs.respHeaderRecv
	}
	// Wait until the peer half-closes its end of the stream,
	// or until the request is aborted (via context, error, or otherwise),
	// whichever comes first.
	for {
		select {
		case <-cs.peerClosed:
			return nil
		case <-respHeaderTimer:
			return errTimeout
		case <-respHeaderRecv:
			respHeaderRecv = nil
			respHeaderTimer = nil // keep waiting for END_STREAM
		case <-cs.abort:
			return cs.abortErr
		case <-ctx.Done():
			return ctx.Err()
		case <-cs.reqCancel:
			return errRequestCanceled
		}
	}
}

func (cs *clientStream) encodeAndWriteHeaders(req *http.Request) error {
	cc := cs.cc
	ctx := cs.ctx

	cc.wmu.Lock()
	defer cc.wmu.Unlock()

	// If the request was canceled while waiting for cc.mu, just quit.
	select {
	case <-cs.abort:
		return cs.abortErr
	case <-ctx.Done():
		return ctx.Err()
	case <-cs.reqCancel:
		return errRequestCanceled
	default:
	}

	// Encode headers.
	//
	// we send: HEADERS{1}, CONTINUATION{0,} + DATA{0,} (DATA is
	// sent by writeRequestBody below, along with any Trailers,
	// again in form HEADERS{1}, CONTINUATION{0,})
	trailers, err := commaSeparatedTrailers(req)
	if err != nil {
		return err
	}
	hasTrailers := trailers != ""
	contentLen := actualContentLength(req)
	hasBody := contentLen != 0
	hdrs, err := cc.encodeHeaders(req, cs.requestedGzip, trailers, contentLen)
	if err != nil {
		return err
	}

	// Write the request.
	endStream := !hasBody && !hasTrailers
	cs.sentHeaders = true
	err = cc.writeHeaders(cs.ID, endStream, int(cc.maxFrameSize), hdrs)
	traceWroteHeaders(cs.trace)
	return err
}

// cleanupWriteRequest performs post-request tasks.
//
// If err (the result of writeRequest) is non-nil and the stream is not closed,
// cleanupWriteRequest will send a reset to the peer.
func (cs *clientStream) cleanupWriteRequest(err error) {
	cc := cs.cc

	if cs.ID == 0 {
		// We were canceled before creating the stream, so return our reservation.
		cc.decrStreamReservations()
	}

	// TODO: write h12Compare test showing whether
	// Request.Body is closed by the Transport,
	// and in multiple cases: server replies <=299 and >299
	// while still writing request body
	cc.mu.Lock()
	bodyClosed := cs.reqBodyClosed
	cs.reqBodyClosed = true
	cc.mu.Unlock()
	if !bodyClosed && cs.reqBody != nil {
		cs.reqBody.Close()
	}

	if err != nil && cs.sentEndStream {
		// If the connection is closed immediately after the response is read,
		// we may be aborted before finishing up here. If the stream was closed
		// cleanly on both sides, there is no error.
		select {
		case <-cs.peerClosed:
			err = nil
		default:
		}
	}
	if err != nil {
		cs.abortStream(err) // possibly redundant, but harmless
		if cs.sentHeaders {
			if se, ok := err.(StreamError); ok {
				if se.Cause != errFromPeer {
					cc.writeStreamReset(cs.ID, se.Code, err)
				}
			} else {
				cc.writeStreamReset(cs.ID, ErrCodeCancel, err)
			}
		}
		cs.bufPipe.CloseWithError(err) // no-op if already closed
	} else {
		if cs.sentHeaders && !cs.sentEndStream {
			cc.writeStreamReset(cs.ID, ErrCodeNo, nil)
		}
		cs.bufPipe.CloseWithError(errRequestCanceled)
	}
	if cs.ID != 0 {
		cc.forgetStreamID(cs.ID)
	}

	cc.wmu.Lock()
	werr := cc.werr
	cc.wmu.Unlock()
	if werr != nil {
		cc.Close()
	}

	close(cs.donec)
}

// awaitOpenSlotForStream waits until len(streams) < maxConcurrentStreams.
// Must hold cc.mu.
func (cc *ClientConn) awaitOpenSlotForStreamLocked(cs *clientStream) error {
	for {
		cc.lastActive = time.Now()
		if cc.closed || !cc.canTakeNewRequestLocked() {
			return errClientConnUnusable
		}
		cc.lastIdle = time.Time{}
		if int64(len(cc.streams)) < int64(cc.maxConcurrentStreams) {
			return nil
		}
		cc.pendingRequests++
		cc.cond.Wait()
		cc.pendingRequests--
		select {
		case <-cs.abort:
			return cs.abortErr
		default:
		}
	}
}

// requires cc.wmu be held
func (cc *ClientConn) writeHeaders(streamID uint32, endStream bool, maxFrameSize int, hdrs []byte) error {
	first := true // first frame written (HEADERS is first, then CONTINUATION)
	for len(hdrs) > 0 && cc.werr == nil {
		chunk := hdrs
		if len(chunk) > maxFrameSize {
			chunk = chunk[:maxFrameSize]
		}
		hdrs = hdrs[len(chunk):]
		endHeaders := len(hdrs) == 0
		if first {
			cc.fr.WriteHeaders(HeadersFrameParam{
				StreamID:      streamID,
				BlockFragment: chunk,
				EndStream:     endStream,
				EndHeaders:    endHeaders,
			})
			first = false
		} else {
			cc.fr.WriteContinuation(streamID, endHeaders, chunk)
		}
	}
	cc.bw.Flush()
	return cc.werr
}

// internal error values; they don't escape to callers
var (
	// abort request body write; don't send cancel
	errStopReqBodyWrite = errors.New("http2: aborting request body write")

	// abort request body write, but send stream reset of cancel.
	errStopReqBodyWriteAndCancel = errors.New("http2: canceling request")

	errReqBodyTooLong = errors.New("http2: request body larger than specified content length")
)

// frameScratchBufferLen returns the length of a buffer to use for
// outgoing request bodies to read/write to/from.
//
// It returns max(1, min(peer's advertised max frame size,
// Request.ContentLength+1, 512KB)).
func (cs *clientStream) frameScratchBufferLen(maxFrameSize int) int {
	const max = 512 << 10
	n := int64(maxFrameSize)
	if n > max {
		n = max
	}
	if cl := cs.reqBodyContentLength; cl != -1 && cl+1 < n {
		// Add an extra byte past the declared content-length to
		// give the caller's Request.Body io.Reader a chance to
		// give us more bytes than they declared, so we can catch it
		// early.
		n = cl + 1
	}
	if n < 1 {
		return 1
	}
	return int(n) // doesn't truncate; max is 512K
}

var bufPool sync.Pool // of *[]byte

func (cs *clientStream) writeRequestBody(req *http.Request) (err error) {
	cc := cs.cc
	body := cs.reqBody
	sentEnd := false // whether we sent the final DATA frame w/ END_STREAM

	hasTrailers := req.Trailer != nil
	remainLen := cs.reqBodyContentLength
	hasContentLen := remainLen != -1

	cc.mu.Lock()
	maxFrameSize := int(cc.maxFrameSize)
	cc.mu.Unlock()

	// Scratch buffer for reading into & writing from.
	scratchLen := cs.frameScratchBufferLen(maxFrameSize)
	var buf []byte
	if bp, ok := bufPool.Get().(*[]byte); ok && len(*bp) >= scratchLen {
		defer bufPool.Put(bp)
		buf = *bp
	} else {
		buf = make([]byte, scratchLen)
		defer bufPool.Put(&buf)
	}

	var sawEOF bool
	for !sawEOF {
		n, err := body.Read(buf[:len(buf)])
		if hasContentLen {
			remainLen -= int64(n)
			if remainLen == 0 && err == nil {
				// The request body's Content-Length was predeclared and
				// we just finished reading it all, but the underlying io.Reader
				// returned the final chunk with a nil error (which is one of
				// the two valid things a Reader can do at EOF). Because we'd prefer
				// to send the END_STREAM bit early, double-check that we're actually
				// at EOF. Subsequent reads should return (0, EOF) at this point.
				// If either value is different, we return an error in one of two ways below.
				var scratch [1]byte
				var n1 int
				n1, err = body.Read(scratch[:])
				remainLen -= int64(n1)
			}
			if remainLen < 0 {
				err = errReqBodyTooLong
				return err
			}
		}
		if err != nil {
			cc.mu.Lock()
			bodyClosed := cs.reqBodyClosed
			cc.mu.Unlock()
			switch {
			case bodyClosed:
				return errStopReqBodyWrite
			case err == io.EOF:
				sawEOF = true
				err = nil
			default:
				return err
			}
		}

		remain := buf[:n]
		for len(remain) > 0 && err == nil {
			var allowed int32
			allowed, err = cs.awaitFlowControl(len(remain))
			if err != nil {
				return err
			}
			cc.wmu.Lock()
			data := remain[:allowed]
			remain = remain[allowed:]
			sentEnd = sawEOF && len(remain) == 0 && !hasTrailers
			err = cc.fr.WriteData(cs.ID, sentEnd, data)
			if err == nil {
				// TODO(bradfitz): this flush is for latency, not bandwidth.
				// Most requests won't need this. Make this opt-in or
				// opt-out?  Use some heuristic on the body type? Nagel-like
				// timers?  Based on 'n'? Only last chunk of this for loop,
				// unless flow control tokens are low? For now, always.
				// If we change this, see comment below.
				err = cc.bw.Flush()
			}
			cc.wmu.Unlock()
		}
		if err != nil {
			return err
		}
	}

	if sentEnd {
		// Already sent END_STREAM (which implies we have no
		// trailers) and flushed, because currently all
		// WriteData frames above get a flush. So we're done.
		return nil
	}

	// Since the RoundTrip contract permits the caller to "mutate or reuse"
	// a request after the Response's Body is closed, verify that this hasn't
	// happened before accessing the trailers.
	cc.mu.Lock()
	trailer := req.Trailer
	err = cs.abortErr
	cc.mu.Unlock()
	if err != nil {
		return err
	}

	cc.wmu.Lock()
	defer cc.wmu.Unlock()
	var trls []byte
	if len(trailer) > 0 {
		trls, err = cc.encodeTrailers(trailer)
		if err != nil {
			return err
		}
	}

	// Two ways to send END_STREAM: either with trailers, or
	// with an empty DATA frame.
	if len(trls) > 0 {
		err = cc.writeHeaders(cs.ID, true, maxFrameSize, trls)
	} else {
		err = cc.fr.WriteData(cs.ID, true, nil)
	}
	if ferr := cc.bw.Flush(); ferr != nil && err == nil {
		err = ferr
	}
	return err
}

// awaitFlowControl waits for [1, min(maxBytes, cc.cs.maxFrameSize)] flow
// control tokens from the server.
// It returns either the non-zero number of tokens taken or an error
// if the stream is dead.
func (cs *clientStream) awaitFlowControl(maxBytes int) (taken int32, err error) {
	cc := cs.cc
	ctx := cs.ctx
	cc.mu.Lock()
	defer cc.mu.Unlock()
	for {
		if cc.closed {
			return 0, errClientConnClosed
		}
		if cs.reqBodyClosed {
			return 0, errStopReqBodyWrite
		}
		select {
		case <-cs.abort:
			return 0, cs.abortErr
		case <-ctx.Done():
			return 0, ctx.Err()
		case <-cs.reqCancel:
			return 0, errRequestCanceled
		default:
		}
		if a := cs.flow.available(); a > 0 {
			take := a
			if int(take) > maxBytes {

				take = int32(maxBytes) // can't truncate int; take is int32
			}
			if take > int32(cc.maxFrameSize) {
				take = int32(cc.maxFrameSize)
			}
			cs.flow.take(take)
			return take, nil
		}
		cc.cond.Wait()
	}
}

<<<<<<< HEAD
// requires cc.mu be held.
=======
var errNilRequestURL = errors.New("http2: Request.URI is nil")

// requires cc.wmu be held.
>>>>>>> 14ca838f
func (cc *ClientConn) encodeHeaders(req *http.Request, addGzipHeader bool, trailers string, contentLength int64) ([]byte, error) {
	cc.hbuf.Reset()
	if req.URL == nil {
		return nil, errNilRequestURL
	}

	host := req.Host
	if host == "" {
		host = req.URL.Host
	}
	host, err := httpguts.PunycodeHostPort(host)
	if err != nil {
		return nil, err
	}

	var path string
	if req.Method != "CONNECT" {
		path = req.URL.RequestURI()
		if !validPseudoPath(path) {
			orig := path
			path = strings.TrimPrefix(path, req.URL.Scheme+"://"+host)
			if !validPseudoPath(path) {
				if req.URL.Opaque != "" {
					return nil, fmt.Errorf("invalid request :path %q from URL.Opaque = %q", orig, req.URL.Opaque)
				} else {
					return nil, fmt.Errorf("invalid request :path %q", orig)
				}
			}
		}
	}

	// Check for any invalid headers and return an error before we
	// potentially pollute our hpack state. (We want to be able to
	// continue to reuse the hpack encoder for future requests)
	for k, vv := range req.Header {
		if !httpguts.ValidHeaderFieldName(k) {
			return nil, fmt.Errorf("invalid HTTP header name %q", k)
		}
		for _, v := range vv {
			if !httpguts.ValidHeaderFieldValue(v) {
				return nil, fmt.Errorf("invalid HTTP header value %q for header %q", v, k)
			}
		}
	}

	enumerateHeaders := func(f func(name, value string)) {
		// 8.1.2.3 Request Pseudo-Header Fields
		// The :path pseudo-header field includes the path and query parts of the
		// target URI (the path-absolute production and optionally a '?' character
		// followed by the query production (see Sections 3.3 and 3.4 of
		// [RFC3986]).
		f(":authority", host)
		m := req.Method
		if m == "" {
			m = http.MethodGet
		}
		f(":method", m)
		if req.Method != "CONNECT" {
			f(":path", path)
			f(":scheme", req.URL.Scheme)
		}
		if trailers != "" {
			f("trailer", trailers)
		}

		var didUA bool
		for k, vv := range req.Header {
			if asciiEqualFold(k, "host") || asciiEqualFold(k, "content-length") {
				// Host is :authority, already sent.
				// Content-Length is automatic, set below.
				continue
			} else if asciiEqualFold(k, "connection") ||
				asciiEqualFold(k, "proxy-connection") ||
				asciiEqualFold(k, "transfer-encoding") ||
				asciiEqualFold(k, "upgrade") ||
				asciiEqualFold(k, "keep-alive") {
				// Per 8.1.2.2 Connection-Specific Header
				// Fields, don't send connection-specific
				// fields. We have already checked if any
				// are error-worthy so just ignore the rest.
				continue
			} else if asciiEqualFold(k, "user-agent") {
				// Match Go's http1 behavior: at most one
				// User-Agent. If set to nil or empty string,
				// then omit it. Otherwise if not mentioned,
				// include the default (below).
				didUA = true
				if len(vv) < 1 {
					continue
				}
				vv = vv[:1]
				if vv[0] == "" {
					continue
				}
			} else if asciiEqualFold(k, "cookie") {
				// Per 8.1.2.5 To allow for better compression efficiency, the
				// Cookie header field MAY be split into separate header fields,
				// each with one or more cookie-pairs.
				for _, v := range vv {
					for {
						p := strings.IndexByte(v, ';')
						if p < 0 {
							break
						}
						f("cookie", v[:p])
						p++
						// strip space after semicolon if any.
						for p+1 <= len(v) && v[p] == ' ' {
							p++
						}
						v = v[p:]
					}
					if len(v) > 0 {
						f("cookie", v)
					}
				}
				continue
			}

			for _, v := range vv {
				f(k, v)
			}
		}
		if shouldSendReqContentLength(req.Method, contentLength) {
			f("content-length", strconv.FormatInt(contentLength, 10))
		}
		if addGzipHeader {
			f("accept-encoding", "gzip")
		}
		if !didUA {
			f("user-agent", defaultUserAgent)
		}
	}

	// Do a first pass over the headers counting bytes to ensure
	// we don't exceed cc.peerMaxHeaderListSize. This is done as a
	// separate pass before encoding the headers to prevent
	// modifying the hpack state.
	hlSize := uint64(0)
	enumerateHeaders(func(name, value string) {
		hf := hpack.HeaderField{Name: name, Value: value}
		hlSize += uint64(hf.Size())
	})

	if hlSize > cc.peerMaxHeaderListSize {
		return nil, errRequestHeaderListSize
	}

	trace := httptrace.ContextClientTrace(req.Context())
	traceHeaders := traceHasWroteHeaderField(trace)

	// Header list size is ok. Write the headers.
	enumerateHeaders(func(name, value string) {
		name, ascii := asciiToLower(name)
		if !ascii {
			// Skip writing invalid headers. Per RFC 7540, Section 8.1.2, header
			// field names have to be ASCII characters (just as in HTTP/1.x).
			return
		}
		cc.writeHeader(name, value)
		if traceHeaders {
			traceWroteHeaderField(trace, name, value)
		}
	})

	return cc.hbuf.Bytes(), nil
}

// shouldSendReqContentLength reports whether the http2.Transport should send
// a "content-length" request header. This logic is basically a copy of the net/http
// transferWriter.shouldSendContentLength.
// The contentLength is the corrected contentLength (so 0 means actually 0, not unknown).
// -1 means unknown.
func shouldSendReqContentLength(method string, contentLength int64) bool {
	if contentLength > 0 {
		return true
	}
	if contentLength < 0 {
		return false
	}
	// For zero bodies, whether we send a content-length depends on the method.
	// It also kinda doesn't matter for http2 either way, with END_STREAM.
	switch method {
	case "POST", "PUT", "PATCH":
		return true
	default:
		return false
	}
}

// requires cc.wmu be held.
func (cc *ClientConn) encodeTrailers(trailer http.Header) ([]byte, error) {
	cc.hbuf.Reset()

	hlSize := uint64(0)
	for k, vv := range trailer {
		for _, v := range vv {
			hf := hpack.HeaderField{Name: k, Value: v}
			hlSize += uint64(hf.Size())
		}
	}
	if hlSize > cc.peerMaxHeaderListSize {
		return nil, errRequestHeaderListSize
	}

	for k, vv := range trailer {
		lowKey, ascii := asciiToLower(k)
		if !ascii {
			// Skip writing invalid headers. Per RFC 7540, Section 8.1.2, header
			// field names have to be ASCII characters (just as in HTTP/1.x).
			continue
		}
		// Transfer-Encoding, etc.. have already been filtered at the
		// start of RoundTrip
		for _, v := range vv {
			cc.writeHeader(lowKey, v)
		}
	}
	return cc.hbuf.Bytes(), nil
}

func (cc *ClientConn) writeHeader(name, value string) {
	if VerboseLogs {
		log.Printf("http2: Transport encoding header %q = %q", name, value)
	}
	cc.henc.WriteField(hpack.HeaderField{Name: name, Value: value})
}

type resAndError struct {
	_   incomparable
	res *http.Response
	err error
}

// requires cc.mu be held.
func (cc *ClientConn) addStreamLocked(cs *clientStream) {
	cs.flow.add(int32(cc.initialWindowSize))
	cs.flow.setConnFlow(&cc.flow)
	cs.inflow.add(transportDefaultStreamFlow)
	cs.inflow.setConnFlow(&cc.inflow)
	cs.ID = cc.nextStreamID
	cc.nextStreamID += 2
	cc.streams[cs.ID] = cs
	if cs.ID == 0 {
		panic("assigned stream ID 0")
	}
}

func (cc *ClientConn) forgetStreamID(id uint32) {
	cc.mu.Lock()
	slen := len(cc.streams)
	delete(cc.streams, id)
	if len(cc.streams) != slen-1 {
		panic("forgetting unknown stream id")
	}
	cc.lastActive = time.Now()
	if len(cc.streams) == 0 && cc.idleTimer != nil {
		cc.idleTimer.Reset(cc.idleTimeout)
		cc.lastIdle = time.Now()
	}
	// Wake up writeRequestBody via clientStream.awaitFlowControl and
	// wake up RoundTrip if there is a pending request.
	cc.cond.Broadcast()

	closeOnIdle := cc.singleUse || cc.doNotReuse || cc.t.disableKeepAlives()
	if closeOnIdle && cc.streamsReserved == 0 && len(cc.streams) == 0 {
		if VerboseLogs {
			cc.vlogf("http2: Transport closing idle conn %p (forSingleUse=%v, maxStream=%v)", cc, cc.singleUse, cc.nextStreamID-2)
		}
		cc.closed = true
		defer cc.tconn.Close()
	}

	cc.mu.Unlock()
}

// clientConnReadLoop is the state owned by the clientConn's frame-reading readLoop.
type clientConnReadLoop struct {
<<<<<<< HEAD
	_             incomparable
	cc            *ClientConn
	closeWhenIdle bool
=======
	_  incomparable
	cc *ClientConn
>>>>>>> 14ca838f
}

// readLoop runs in its own goroutine and reads and dispatches frames.
func (cc *ClientConn) readLoop() {
	rl := &clientConnReadLoop{cc: cc}
	defer rl.cleanup()
	cc.readerErr = rl.run()
	if ce, ok := cc.readerErr.(ConnectionError); ok {
		cc.wmu.Lock()
		cc.fr.WriteGoAway(0, ErrCode(ce), nil)
		cc.wmu.Unlock()
	}
}

// GoAwayError is returned by the Transport when the server closes the
// TCP connection after sending a GOAWAY frame.
type GoAwayError struct {
	LastStreamID uint32
	ErrCode      ErrCode
	DebugData    string
}

func (e GoAwayError) Error() string {
	return fmt.Sprintf("http2: server sent GOAWAY and closed the connection; LastStreamID=%v, ErrCode=%v, debug=%q",
		e.LastStreamID, e.ErrCode, e.DebugData)
}

func isEOFOrNetReadError(err error) bool {
	if err == io.EOF {
		return true
	}
	ne, ok := err.(*net.OpError)
	return ok && ne.Op == "read"
}

func (rl *clientConnReadLoop) cleanup() {
	cc := rl.cc
	defer cc.tconn.Close()
	defer cc.t.connPool().MarkDead(cc)
	defer close(cc.readerDone)

	if cc.idleTimer != nil {
		cc.idleTimer.Stop()
	}

	// Close any response bodies if the server closes prematurely.
	// TODO: also do this if we've written the headers but not
	// gotten a response yet.
	err := cc.readerErr
	cc.mu.Lock()
	if cc.goAway != nil && isEOFOrNetReadError(err) {
		err = GoAwayError{
			LastStreamID: cc.goAway.LastStreamID,
			ErrCode:      cc.goAway.ErrCode,
			DebugData:    cc.goAwayDebug,
		}
	} else if err == io.EOF {
		err = io.ErrUnexpectedEOF
	}
	cc.closed = true
	for _, cs := range cc.streams {
		select {
		case <-cs.peerClosed:
			// The server closed the stream before closing the conn,
			// so no need to interrupt it.
		default:
			cs.abortStreamLocked(err)
		}
	}
	cc.cond.Broadcast()
	cc.mu.Unlock()
}

// countReadFrameError calls Transport.CountError with a string
// representing err.
func (cc *ClientConn) countReadFrameError(err error) {
	f := cc.t.CountError
	if f == nil || err == nil {
		return
	}
	if ce, ok := err.(ConnectionError); ok {
		errCode := ErrCode(ce)
		f(fmt.Sprintf("read_frame_conn_error_%s", errCode.stringToken()))
		return
	}
	if errors.Is(err, io.EOF) {
		f("read_frame_eof")
		return
	}
	if errors.Is(err, io.ErrUnexpectedEOF) {
		f("read_frame_unexpected_eof")
		return
	}
	if errors.Is(err, ErrFrameTooLarge) {
		f("read_frame_too_large")
		return
	}
	f("read_frame_other")
}

func (rl *clientConnReadLoop) run() error {
	cc := rl.cc
	gotSettings := false
	readIdleTimeout := cc.t.ReadIdleTimeout
	var t *time.Timer
	if readIdleTimeout != 0 {
		t = time.AfterFunc(readIdleTimeout, cc.healthCheck)
		defer t.Stop()
	}
	for {
		f, err := cc.fr.ReadFrame()
		if t != nil {
			t.Reset(readIdleTimeout)
		}
		if err != nil {
			cc.vlogf("http2: Transport readFrame error on conn %p: (%T) %v", cc, err, err)
		}
		if se, ok := err.(StreamError); ok {
			if cs := rl.streamByID(se.StreamID); cs != nil {
				if se.Cause == nil {
					se.Cause = cc.fr.errDetail
				}
				rl.endStreamError(cs, se)
			}
			continue
		} else if err != nil {
			cc.countReadFrameError(err)
			return err
		}
		if VerboseLogs {
			cc.vlogf("http2: Transport received %s", summarizeFrame(f))
		}
		if !gotSettings {
			if _, ok := f.(*SettingsFrame); !ok {
				cc.logf("protocol error: received %T before a SETTINGS frame", f)
				return ConnectionError(ErrCodeProtocol)
			}
			gotSettings = true
		}

		switch f := f.(type) {
		case *MetaHeadersFrame:
			err = rl.processHeaders(f)
		case *DataFrame:
			err = rl.processData(f)
		case *GoAwayFrame:
			err = rl.processGoAway(f)
		case *RSTStreamFrame:
			err = rl.processResetStream(f)
		case *SettingsFrame:
			err = rl.processSettings(f)
		case *PushPromiseFrame:
			err = rl.processPushPromise(f)
		case *WindowUpdateFrame:
			err = rl.processWindowUpdate(f)
		case *PingFrame:
			err = rl.processPing(f)
		default:
			cc.logf("Transport: unhandled response frame type %T", f)
		}
		if err != nil {
			if VerboseLogs {
				cc.vlogf("http2: Transport conn %p received error from processing frame %v: %v", cc, summarizeFrame(f), err)
			}
			return err
		}
	}
}

func (rl *clientConnReadLoop) processHeaders(f *MetaHeadersFrame) error {
	cs := rl.streamByID(f.StreamID)
	if cs == nil {
		// We'd get here if we canceled a request while the
		// server had its response still in flight. So if this
		// was just something we canceled, ignore it.
		return nil
	}
	if cs.readClosed {
		rl.endStreamError(cs, StreamError{
			StreamID: f.StreamID,
			Code:     ErrCodeProtocol,
			Cause:    errors.New("protocol error: headers after END_STREAM"),
		})
		return nil
	}
	if !cs.firstByte {
		if cs.trace != nil {
			// TODO(bradfitz): move first response byte earlier,
			// when we first read the 9 byte header, not waiting
			// until all the HEADERS+CONTINUATION frames have been
			// merged. This works for now.
			traceFirstResponseByte(cs.trace)
		}
		cs.firstByte = true
	}
	if !cs.pastHeaders {
		cs.pastHeaders = true
	} else {
		return rl.processTrailers(cs, f)
	}

	res, err := rl.handleResponse(cs, f)
	if err != nil {
		if _, ok := err.(ConnectionError); ok {
			return err
		}
		// Any other error type is a stream error.
		rl.endStreamError(cs, StreamError{
			StreamID: f.StreamID,
			Code:     ErrCodeProtocol,
			Cause:    err,
		})
		return nil // return nil from process* funcs to keep conn alive
	}
	if res == nil {
		// (nil, nil) special case. See handleResponse docs.
		return nil
	}
	cs.resTrailer = &res.Trailer
	cs.res = res
	close(cs.respHeaderRecv)
	if f.StreamEnded() {
		rl.endStream(cs)
	}
	return nil
}

// may return error types nil, or ConnectionError. Any other error value
// is a StreamError of type ErrCodeProtocol. The returned error in that case
// is the detail.
//
// As a special case, handleResponse may return (nil, nil) to skip the
// frame (currently only used for 1xx responses).
func (rl *clientConnReadLoop) handleResponse(cs *clientStream, f *MetaHeadersFrame) (*http.Response, error) {
	if f.Truncated {
		return nil, errResponseHeaderListSize
	}

	status := f.PseudoValue("status")
	if status == "" {
		return nil, errors.New("malformed response from server: missing status pseudo header")
	}
	statusCode, err := strconv.Atoi(status)
	if err != nil {
		return nil, errors.New("malformed response from server: malformed non-numeric status pseudo header")
	}

	regularFields := f.RegularFields()
	strs := make([]string, len(regularFields))
	header := make(http.Header, len(regularFields))
	res := &http.Response{
		Proto:      "HTTP/2.0",
		ProtoMajor: 2,
		Header:     header,
		StatusCode: statusCode,
		Status:     status + " " + http.StatusText(statusCode),
	}
	for _, hf := range regularFields {
		key := http.CanonicalHeaderKey(hf.Name)
		if key == "Trailer" {
			t := res.Trailer
			if t == nil {
				t = make(http.Header)
				res.Trailer = t
			}
			foreachHeaderElement(hf.Value, func(v string) {
				t[http.CanonicalHeaderKey(v)] = nil
			})
		} else {
			vv := header[key]
			if vv == nil && len(strs) > 0 {
				// More than likely this will be a single-element key.
				// Most headers aren't multi-valued.
				// Set the capacity on strs[0] to 1, so any future append
				// won't extend the slice into the other strings.
				vv, strs = strs[:1:1], strs[1:]
				vv[0] = hf.Value
				header[key] = vv
			} else {
				header[key] = append(vv, hf.Value)
			}
		}
	}

	if statusCode >= 100 && statusCode <= 199 {
		if f.StreamEnded() {
			return nil, errors.New("1xx informational response with END_STREAM flag")
		}
		cs.num1xx++
		const max1xxResponses = 5 // arbitrary bound on number of informational responses, same as net/http
		if cs.num1xx > max1xxResponses {
			return nil, errors.New("http2: too many 1xx informational responses")
		}
		if fn := cs.get1xxTraceFunc(); fn != nil {
			if err := fn(statusCode, textproto.MIMEHeader(header)); err != nil {
				return nil, err
			}
		}
		if statusCode == 100 {
			traceGot100Continue(cs.trace)
			select {
			case cs.on100 <- struct{}{}:
			default:
			}
		}
		cs.pastHeaders = false // do it all again
		return nil, nil
	}

<<<<<<< HEAD
	streamEnded := f.StreamEnded()
	isHead := cs.req.Method == "HEAD"
	if !streamEnded || isHead {
		res.ContentLength = -1
		if clens := res.Header["Content-Length"]; len(clens) == 1 {
			if cl, err := strconv.ParseUint(clens[0], 10, 63); err == nil {
				res.ContentLength = int64(cl)
			} else {
				// TODO: care? unlike http/1, it won't mess up our framing, so it's
				// more safe smuggling-wise to ignore.
			}
		} else if len(clens) > 1 {
=======
	res.ContentLength = -1
	if clens := res.Header["Content-Length"]; len(clens) == 1 {
		if cl, err := strconv.ParseUint(clens[0], 10, 63); err == nil {
			res.ContentLength = int64(cl)
		} else {
>>>>>>> 14ca838f
			// TODO: care? unlike http/1, it won't mess up our framing, so it's
			// more safe smuggling-wise to ignore.
		}
	} else if len(clens) > 1 {
		// TODO: care? unlike http/1, it won't mess up our framing, so it's
		// more safe smuggling-wise to ignore.
	} else if f.StreamEnded() && !cs.isHead {
		res.ContentLength = 0
	}

	if cs.isHead {
		res.Body = noBody
		return res, nil
	}

	if f.StreamEnded() {
		if res.ContentLength > 0 {
			res.Body = missingBody{}
		} else {
			res.Body = noBody
		}
		return res, nil
	}

	cs.bufPipe.setBuffer(&dataBuffer{expected: res.ContentLength})
	cs.bytesRemain = res.ContentLength
	res.Body = transportResponseBody{cs}

	if cs.requestedGzip && asciiEqualFold(res.Header.Get("Content-Encoding"), "gzip") {
		res.Header.Del("Content-Encoding")
		res.Header.Del("Content-Length")
		res.ContentLength = -1
		res.Body = &gzipReader{body: res.Body}
		res.Uncompressed = true
	}
	return res, nil
}

func (rl *clientConnReadLoop) processTrailers(cs *clientStream, f *MetaHeadersFrame) error {
	if cs.pastTrailers {
		// Too many HEADERS frames for this stream.
		return ConnectionError(ErrCodeProtocol)
	}
	cs.pastTrailers = true
	if !f.StreamEnded() {
		// We expect that any headers for trailers also
		// has END_STREAM.
		return ConnectionError(ErrCodeProtocol)
	}
	if len(f.PseudoFields()) > 0 {
		// No pseudo header fields are defined for trailers.
		// TODO: ConnectionError might be overly harsh? Check.
		return ConnectionError(ErrCodeProtocol)
	}

	trailer := make(http.Header)
	for _, hf := range f.RegularFields() {
		key := http.CanonicalHeaderKey(hf.Name)
		trailer[key] = append(trailer[key], hf.Value)
	}
	cs.trailer = trailer

	rl.endStream(cs)
	return nil
}

// transportResponseBody is the concrete type of Transport.RoundTrip's
// Response.Body. It is an io.ReadCloser.
type transportResponseBody struct {
	cs *clientStream
}

func (b transportResponseBody) Read(p []byte) (n int, err error) {
	cs := b.cs
	cc := cs.cc

	if cs.readErr != nil {
		return 0, cs.readErr
	}
	n, err = b.cs.bufPipe.Read(p)
	if cs.bytesRemain != -1 {
		if int64(n) > cs.bytesRemain {
			n = int(cs.bytesRemain)
			if err == nil {
				err = errors.New("net/http: server replied with more than declared Content-Length; truncated")
				cs.abortStream(err)
			}
			cs.readErr = err
			return int(cs.bytesRemain), err
		}
		cs.bytesRemain -= int64(n)
		if err == io.EOF && cs.bytesRemain > 0 {
			err = io.ErrUnexpectedEOF
			cs.readErr = err
			return n, err
		}
	}
	if n == 0 {
		// No flow control tokens to send back.
		return
	}

	cc.mu.Lock()
	var connAdd, streamAdd int32
	// Check the conn-level first, before the stream-level.
	if v := cc.inflow.available(); v < transportDefaultConnFlow/2 {
		connAdd = transportDefaultConnFlow - v
		cc.inflow.add(connAdd)
	}
	if err == nil { // No need to refresh if the stream is over or failed.
		// Consider any buffered body data (read from the conn but not
		// consumed by the client) when computing flow control for this
		// stream.
		v := int(cs.inflow.available()) + cs.bufPipe.Len()
		if v < transportDefaultStreamFlow-transportDefaultStreamMinRefresh {
			streamAdd = int32(transportDefaultStreamFlow - v)
			cs.inflow.add(streamAdd)
		}
	}
	cc.mu.Unlock()

	if connAdd != 0 || streamAdd != 0 {
		cc.wmu.Lock()
		defer cc.wmu.Unlock()
		if connAdd != 0 {
			cc.fr.WriteWindowUpdate(0, mustUint31(connAdd))
		}
		if streamAdd != 0 {
			cc.fr.WriteWindowUpdate(cs.ID, mustUint31(streamAdd))
		}
		cc.bw.Flush()
	}
	return
}

var errClosedResponseBody = errors.New("http2: response body closed")

func (b transportResponseBody) Close() error {
	cs := b.cs
	cc := cs.cc

	unread := cs.bufPipe.Len()
	if unread > 0 {
		cc.mu.Lock()
		// Return connection-level flow control.
		if unread > 0 {
			cc.inflow.add(int32(unread))
		}
		cc.mu.Unlock()

		// TODO(dneil): Acquiring this mutex can block indefinitely.
		// Move flow control return to a goroutine?
		cc.wmu.Lock()
		// Return connection-level flow control.
		if unread > 0 {
			cc.fr.WriteWindowUpdate(0, uint32(unread))
		}
		cc.bw.Flush()
		cc.wmu.Unlock()
	}

	cs.bufPipe.BreakWithError(errClosedResponseBody)
	cs.abortStream(errClosedResponseBody)

	select {
	case <-cs.donec:
	case <-cs.ctx.Done():
		// See golang/go#49366: The net/http package can cancel the
		// request context after the response body is fully read.
		// Don't treat this as an error.
		return nil
	case <-cs.reqCancel:
		return errRequestCanceled
	}
	return nil
}

func (rl *clientConnReadLoop) processData(f *DataFrame) error {
	cc := rl.cc
	cs := rl.streamByID(f.StreamID)
	data := f.Data()
	if cs == nil {
		cc.mu.Lock()
		neverSent := cc.nextStreamID
		cc.mu.Unlock()
		if f.StreamID >= neverSent {
			// We never asked for this.
			cc.logf("http2: Transport received unsolicited DATA frame; closing connection")
			return ConnectionError(ErrCodeProtocol)
		}
		// We probably did ask for this, but canceled. Just ignore it.
		// TODO: be stricter here? only silently ignore things which
		// we canceled, but not things which were closed normally
		// by the peer? Tough without accumulating too much state.

		// But at least return their flow control:
		if f.Length > 0 {
			cc.mu.Lock()
			cc.inflow.add(int32(f.Length))
			cc.mu.Unlock()

			cc.wmu.Lock()
			cc.fr.WriteWindowUpdate(0, uint32(f.Length))
			cc.bw.Flush()
			cc.wmu.Unlock()
		}
		return nil
	}
	if cs.readClosed {
		cc.logf("protocol error: received DATA after END_STREAM")
		rl.endStreamError(cs, StreamError{
			StreamID: f.StreamID,
			Code:     ErrCodeProtocol,
		})
		return nil
	}
	if !cs.firstByte {
		cc.logf("protocol error: received DATA before a HEADERS frame")
		rl.endStreamError(cs, StreamError{
			StreamID: f.StreamID,
			Code:     ErrCodeProtocol,
		})
		return nil
	}
	if f.Length > 0 {
		if cs.isHead && len(data) > 0 {
			cc.logf("protocol error: received DATA on a HEAD request")
			rl.endStreamError(cs, StreamError{
				StreamID: f.StreamID,
				Code:     ErrCodeProtocol,
			})
			return nil
		}
		// Check connection-level flow control.
		cc.mu.Lock()
		if cs.inflow.available() >= int32(f.Length) {
			cs.inflow.take(int32(f.Length))
		} else {
			cc.mu.Unlock()
			return ConnectionError(ErrCodeFlowControl)
		}
		// Return any padded flow control now, since we won't
		// refund it later on body reads.
		var refund int
		if pad := int(f.Length) - len(data); pad > 0 {
			refund += pad
		}

		didReset := false
		var err error
		if len(data) > 0 {
			if _, err = cs.bufPipe.Write(data); err != nil {
				// Return len(data) now if the stream is already closed,
				// since data will never be read.
				didReset = true
				refund += len(data)
			}
		}

		if refund > 0 {
			cc.inflow.add(int32(refund))
			if !didReset {
				cs.inflow.add(int32(refund))
			}
		}
		cc.mu.Unlock()

		if refund > 0 {
			cc.wmu.Lock()
			cc.fr.WriteWindowUpdate(0, uint32(refund))
			if !didReset {
				cc.fr.WriteWindowUpdate(cs.ID, uint32(refund))
			}
			cc.bw.Flush()
			cc.wmu.Unlock()
		}

		if err != nil {
			rl.endStreamError(cs, err)
			return nil
		}
	}

	if f.StreamEnded() {
		rl.endStream(cs)
	}
	return nil
}

func (rl *clientConnReadLoop) endStream(cs *clientStream) {
	// TODO: check that any declared content-length matches, like
	// server.go's (*stream).endStream method.
	if !cs.readClosed {
		cs.readClosed = true
		// Close cs.bufPipe and cs.peerClosed with cc.mu held to avoid a
		// race condition: The caller can read io.EOF from Response.Body
		// and close the body before we close cs.peerClosed, causing
		// cleanupWriteRequest to send a RST_STREAM.
		rl.cc.mu.Lock()
		defer rl.cc.mu.Unlock()
		cs.bufPipe.closeWithErrorAndCode(io.EOF, cs.copyTrailers)
		close(cs.peerClosed)
	}
}

func (rl *clientConnReadLoop) endStreamError(cs *clientStream, err error) {
	cs.readAborted = true
	cs.abortStream(err)
}

func (rl *clientConnReadLoop) streamByID(id uint32) *clientStream {
	rl.cc.mu.Lock()
	defer rl.cc.mu.Unlock()
	cs := rl.cc.streams[id]
	if cs != nil && !cs.readAborted {
		return cs
	}
	return nil
}

func (cs *clientStream) copyTrailers() {
	for k, vv := range cs.trailer {
		t := cs.resTrailer
		if *t == nil {
			*t = make(http.Header)
		}
		(*t)[k] = vv
	}
}

func (rl *clientConnReadLoop) processGoAway(f *GoAwayFrame) error {
	cc := rl.cc
	cc.t.connPool().MarkDead(cc)
	if f.ErrCode != 0 {
		// TODO: deal with GOAWAY more. particularly the error code
		cc.vlogf("transport got GOAWAY with error code = %v", f.ErrCode)
		if fn := cc.t.CountError; fn != nil {
			fn("recv_goaway_" + f.ErrCode.stringToken())
		}

	}
	cc.setGoAway(f)
	return nil
}

func (rl *clientConnReadLoop) processSettings(f *SettingsFrame) error {
	cc := rl.cc
	// Locking both mu and wmu here allows frame encoding to read settings with only wmu held.
	// Acquiring wmu when f.IsAck() is unnecessary, but convenient and mostly harmless.
	cc.wmu.Lock()
	defer cc.wmu.Unlock()

	if err := rl.processSettingsNoWrite(f); err != nil {
		return err
	}
	if !f.IsAck() {
		cc.fr.WriteSettingsAck()
		cc.bw.Flush()
	}
	return nil
}

func (rl *clientConnReadLoop) processSettingsNoWrite(f *SettingsFrame) error {
	cc := rl.cc
	cc.mu.Lock()
	defer cc.mu.Unlock()

	if f.IsAck() {
		if cc.wantSettingsAck {
			cc.wantSettingsAck = false
			return nil
		}
		return ConnectionError(ErrCodeProtocol)
	}

	var seenMaxConcurrentStreams bool
	err := f.ForeachSetting(func(s Setting) error {
		switch s.ID {
		case SettingMaxFrameSize:
			cc.maxFrameSize = s.Val
		case SettingMaxConcurrentStreams:
			cc.maxConcurrentStreams = s.Val
			seenMaxConcurrentStreams = true
		case SettingMaxHeaderListSize:
			cc.peerMaxHeaderListSize = uint64(s.Val)
		case SettingInitialWindowSize:
			// Values above the maximum flow-control
			// window size of 2^31-1 MUST be treated as a
			// connection error (Section 5.4.1) of type
			// FLOW_CONTROL_ERROR.
			if s.Val > math.MaxInt32 {
				return ConnectionError(ErrCodeFlowControl)
			}

			// Adjust flow control of currently-open
			// frames by the difference of the old initial
			// window size and this one.
			delta := int32(s.Val) - int32(cc.initialWindowSize)
			for _, cs := range cc.streams {
				cs.flow.add(delta)
			}
			cc.cond.Broadcast()

			cc.initialWindowSize = s.Val
		default:
			// TODO(bradfitz): handle more settings? SETTINGS_HEADER_TABLE_SIZE probably.
			cc.vlogf("Unhandled Setting: %v", s)
		}
		return nil
	})
	if err != nil {
		return err
	}

	if !cc.seenSettings {
		if !seenMaxConcurrentStreams {
			// This was the servers initial SETTINGS frame and it
			// didn't contain a MAX_CONCURRENT_STREAMS field so
			// increase the number of concurrent streams this
			// connection can establish to our default.
			cc.maxConcurrentStreams = defaultMaxConcurrentStreams
		}
		cc.seenSettings = true
	}

	return nil
}

func (rl *clientConnReadLoop) processWindowUpdate(f *WindowUpdateFrame) error {
	cc := rl.cc
	cs := rl.streamByID(f.StreamID)
	if f.StreamID != 0 && cs == nil {
		return nil
	}

	cc.mu.Lock()
	defer cc.mu.Unlock()

	fl := &cc.flow
	if cs != nil {
		fl = &cs.flow
	}
	if !fl.add(int32(f.Increment)) {
		return ConnectionError(ErrCodeFlowControl)
	}
	cc.cond.Broadcast()
	return nil
}

func (rl *clientConnReadLoop) processResetStream(f *RSTStreamFrame) error {
	cs := rl.streamByID(f.StreamID)
	if cs == nil {
		// TODO: return error if server tries to RST_STREAM an idle stream
		return nil
	}
	serr := streamError(cs.ID, f.ErrCode)
	serr.Cause = errFromPeer
	if f.ErrCode == ErrCodeProtocol {
		rl.cc.SetDoNotReuse()
	}
	if fn := cs.cc.t.CountError; fn != nil {
		fn("recv_rststream_" + f.ErrCode.stringToken())
	}
	cs.abortStream(serr)

	cs.bufPipe.CloseWithError(serr)
	return nil
}

// Ping sends a PING frame to the server and waits for the ack.
func (cc *ClientConn) Ping(ctx context.Context) error {
	c := make(chan struct{})
	// Generate a random payload
	var p [8]byte
	for {
		if _, err := rand.Read(p[:]); err != nil {
			return err
		}
		cc.mu.Lock()
		// check for dup before insert
		if _, found := cc.pings[p]; !found {
			cc.pings[p] = c
			cc.mu.Unlock()
			break
		}
		cc.mu.Unlock()
	}
	errc := make(chan error, 1)
	go func() {
		cc.wmu.Lock()
		defer cc.wmu.Unlock()
		if err := cc.fr.WritePing(false, p); err != nil {
			errc <- err
			return
		}
		if err := cc.bw.Flush(); err != nil {
			errc <- err
			return
		}
	}()
	select {
	case <-c:
		return nil
	case err := <-errc:
		return err
	case <-ctx.Done():
		return ctx.Err()
	case <-cc.readerDone:
		// connection closed
		return cc.readerErr
	}
}

func (rl *clientConnReadLoop) processPing(f *PingFrame) error {
	if f.IsAck() {
		cc := rl.cc
		cc.mu.Lock()
		defer cc.mu.Unlock()
		// If ack, notify listener if any
		if c, ok := cc.pings[f.Data]; ok {
			close(c)
			delete(cc.pings, f.Data)
		}
		return nil
	}
	cc := rl.cc
	cc.wmu.Lock()
	defer cc.wmu.Unlock()
	if err := cc.fr.WritePing(true, f.Data); err != nil {
		return err
	}
	return cc.bw.Flush()
}

func (rl *clientConnReadLoop) processPushPromise(f *PushPromiseFrame) error {
	// We told the peer we don't want them.
	// Spec says:
	// "PUSH_PROMISE MUST NOT be sent if the SETTINGS_ENABLE_PUSH
	// setting of the peer endpoint is set to 0. An endpoint that
	// has set this setting and has received acknowledgement MUST
	// treat the receipt of a PUSH_PROMISE frame as a connection
	// error (Section 5.4.1) of type PROTOCOL_ERROR."
	return ConnectionError(ErrCodeProtocol)
}

func (cc *ClientConn) writeStreamReset(streamID uint32, code ErrCode, err error) {
	// TODO: map err to more interesting error codes, once the
	// HTTP community comes up with some. But currently for
	// RST_STREAM there's no equivalent to GOAWAY frame's debug
	// data, and the error codes are all pretty vague ("cancel").
	cc.wmu.Lock()
	cc.fr.WriteRSTStream(streamID, code)
	cc.bw.Flush()
	cc.wmu.Unlock()
}

var (
	errResponseHeaderListSize = errors.New("http2: response header list larger than advertised limit")
	errRequestHeaderListSize  = errors.New("http2: request header list larger than peer's advertised limit")
)

func (cc *ClientConn) logf(format string, args ...interface{}) {
	cc.t.logf(format, args...)
}

func (cc *ClientConn) vlogf(format string, args ...interface{}) {
	cc.t.vlogf(format, args...)
}

func (t *Transport) vlogf(format string, args ...interface{}) {
	if VerboseLogs {
		t.logf(format, args...)
	}
}

func (t *Transport) logf(format string, args ...interface{}) {
	log.Printf(format, args...)
}

var noBody io.ReadCloser = ioutil.NopCloser(bytes.NewReader(nil))

type missingBody struct{}

func (missingBody) Close() error             { return nil }
func (missingBody) Read([]byte) (int, error) { return 0, io.ErrUnexpectedEOF }

func strSliceContains(ss []string, s string) bool {
	for _, v := range ss {
		if v == s {
			return true
		}
	}
	return false
}

type erringRoundTripper struct{ err error }

func (rt erringRoundTripper) RoundTripErr() error                             { return rt.err }
func (rt erringRoundTripper) RoundTrip(*http.Request) (*http.Response, error) { return nil, rt.err }

// gzipReader wraps a response body so it can lazily
// call gzip.NewReader on the first call to Read
type gzipReader struct {
	_    incomparable
	body io.ReadCloser // underlying Response.Body
	zr   *gzip.Reader  // lazily-initialized gzip reader
	zerr error         // sticky error
}

func (gz *gzipReader) Read(p []byte) (n int, err error) {
	if gz.zerr != nil {
		return 0, gz.zerr
	}
	if gz.zr == nil {
		gz.zr, err = gzip.NewReader(gz.body)
		if err != nil {
			gz.zerr = err
			return 0, err
		}
	}
	return gz.zr.Read(p)
}

func (gz *gzipReader) Close() error {
	return gz.body.Close()
}

type errorReader struct{ err error }

func (r errorReader) Read(p []byte) (int, error) { return 0, r.err }

// isConnectionCloseRequest reports whether req should use its own
// connection for a single request and then close the connection.
func isConnectionCloseRequest(req *http.Request) bool {
	return req.Close || httpguts.HeaderValuesContainsToken(req.Header["Connection"], "close")
}

// registerHTTPSProtocol calls Transport.RegisterProtocol but
// converting panics into errors.
func registerHTTPSProtocol(t *http.Transport, rt noDialH2RoundTripper) (err error) {
	defer func() {
		if e := recover(); e != nil {
			err = fmt.Errorf("%v", e)
		}
	}()
	t.RegisterProtocol("https", rt)
	return nil
}

// noDialH2RoundTripper is a RoundTripper which only tries to complete the request
// if there's already has a cached connection to the host.
// (The field is exported so it can be accessed via reflect from net/http; tested
// by TestNoDialH2RoundTripperType)
type noDialH2RoundTripper struct{ *Transport }

func (rt noDialH2RoundTripper) RoundTrip(req *http.Request) (*http.Response, error) {
	res, err := rt.Transport.RoundTrip(req)
	if isNoCachedConnError(err) {
		return nil, http.ErrSkipAltProtocol
	}
	return res, err
}

func (t *Transport) idleConnTimeout() time.Duration {
	if t.t1 != nil {
		return t.t1.IdleConnTimeout
	}
	return 0
}

func traceGetConn(req *http.Request, hostPort string) {
	trace := httptrace.ContextClientTrace(req.Context())
	if trace == nil || trace.GetConn == nil {
		return
	}
	trace.GetConn(hostPort)
}

func traceGotConn(req *http.Request, cc *ClientConn, reused bool) {
	trace := httptrace.ContextClientTrace(req.Context())
	if trace == nil || trace.GotConn == nil {
		return
	}
	ci := httptrace.GotConnInfo{Conn: cc.tconn}
	ci.Reused = reused
	cc.mu.Lock()
	ci.WasIdle = len(cc.streams) == 0 && reused
	if ci.WasIdle && !cc.lastActive.IsZero() {
		ci.IdleTime = time.Now().Sub(cc.lastActive)
	}
	cc.mu.Unlock()

	trace.GotConn(ci)
}

func traceWroteHeaders(trace *httptrace.ClientTrace) {
	if trace != nil && trace.WroteHeaders != nil {
		trace.WroteHeaders()
	}
}

func traceGot100Continue(trace *httptrace.ClientTrace) {
	if trace != nil && trace.Got100Continue != nil {
		trace.Got100Continue()
	}
}

func traceWait100Continue(trace *httptrace.ClientTrace) {
	if trace != nil && trace.Wait100Continue != nil {
		trace.Wait100Continue()
	}
}

func traceWroteRequest(trace *httptrace.ClientTrace, err error) {
	if trace != nil && trace.WroteRequest != nil {
		trace.WroteRequest(httptrace.WroteRequestInfo{Err: err})
	}
}

func traceFirstResponseByte(trace *httptrace.ClientTrace) {
	if trace != nil && trace.GotFirstResponseByte != nil {
		trace.GotFirstResponseByte()
	}
}<|MERGE_RESOLUTION|>--- conflicted
+++ resolved
@@ -131,8 +131,6 @@
 	// Defaults to 15s.
 	PingTimeout time.Duration
 
-<<<<<<< HEAD
-=======
 	// WriteByteTimeout is the timeout after which the connection will be
 	// closed no data can be written to it. The timeout begins when data is
 	// available to write, and is extended whenever any bytes are written.
@@ -144,7 +142,6 @@
 	// The errType consists of only ASCII word characters.
 	CountError func(errType string)
 
->>>>>>> 14ca838f
 	// t1, if non-nil, is the standard library Transport using
 	// this transport. Its settings are used (but not its
 	// RoundTrip method, etc).
@@ -743,8 +740,6 @@
 	}
 }
 
-<<<<<<< HEAD
-=======
 // SetDoNotReuse marks cc as not reusable for future HTTP requests.
 func (cc *ClientConn) SetDoNotReuse() {
 	cc.mu.Lock()
@@ -752,7 +747,6 @@
 	cc.doNotReuse = true
 }
 
->>>>>>> 14ca838f
 func (cc *ClientConn) setGoAway(f *GoAwayFrame) {
 	cc.mu.Lock()
 	defer cc.mu.Unlock()
@@ -1009,18 +1003,6 @@
 	}
 	defer cc.cond.Broadcast()
 	defer cc.mu.Unlock()
-<<<<<<< HEAD
-	for id, cs := range cc.streams {
-		select {
-		case cs.resc <- resAndError{err: err}:
-		default:
-		}
-		cs.bufPipe.CloseWithError(err)
-		delete(cc.streams, id)
-	}
-	cc.closed = true
-=======
->>>>>>> 14ca838f
 	return cc.tconn.Close()
 }
 
@@ -1030,38 +1012,6 @@
 func (cc *ClientConn) Close() error {
 	err := errors.New("http2: client connection force closed via ClientConn.Close")
 	return cc.closeForError(err)
-<<<<<<< HEAD
-}
-
-// closes the client connection immediately. In-flight requests are interrupted.
-func (cc *ClientConn) closeForLostPing() error {
-	err := errors.New("http2: client connection lost")
-	return cc.closeForError(err)
-}
-
-const maxAllocFrameSize = 512 << 10
-
-// frameBuffer returns a scratch buffer suitable for writing DATA frames.
-// They're capped at the min of the peer's max frame size or 512KB
-// (kinda arbitrarily), but definitely capped so we don't allocate 4GB
-// bufers.
-func (cc *ClientConn) frameScratchBuffer() []byte {
-	cc.mu.Lock()
-	size := cc.maxFrameSize
-	if size > maxAllocFrameSize {
-		size = maxAllocFrameSize
-	}
-	for i, buf := range cc.freeBuf {
-		if len(buf) >= int(size) {
-			cc.freeBuf[i] = nil
-			cc.mu.Unlock()
-			return buf[:size]
-		}
-	}
-	cc.mu.Unlock()
-	return make([]byte, size)
-=======
->>>>>>> 14ca838f
 }
 
 // closes the client connection immediately. In-flight requests are interrupted.
@@ -1320,23 +1270,6 @@
 		return err
 	}
 
-<<<<<<< HEAD
-	defer func() {
-		cc.wmu.Lock()
-		werr := cc.werr
-		cc.wmu.Unlock()
-		if werr != nil {
-			cc.Close()
-		}
-	}()
-
-	cc.wmu.Lock()
-	endStream := !hasBody && !hasTrailers
-	werr := cc.writeHeaders(cs.ID, endStream, int(cc.maxFrameSize), hdrs)
-	cc.wmu.Unlock()
-	traceWroteHeaders(cs.trace)
-	cc.mu.Unlock()
-=======
 	hasBody := cs.reqBodyContentLength != 0
 	if !hasBody {
 		cs.sentEndStream = true
@@ -1362,7 +1295,6 @@
 				return err
 			}
 		}
->>>>>>> 14ca838f
 
 		if err = cs.writeRequestBody(req); err != nil {
 			if err != errStopReqBodyWrite {
@@ -1773,13 +1705,9 @@
 	}
 }
 
-<<<<<<< HEAD
-// requires cc.mu be held.
-=======
 var errNilRequestURL = errors.New("http2: Request.URI is nil")
 
 // requires cc.wmu be held.
->>>>>>> 14ca838f
 func (cc *ClientConn) encodeHeaders(req *http.Request, addGzipHeader bool, trailers string, contentLength int64) ([]byte, error) {
 	cc.hbuf.Reset()
 	if req.URL == nil {
@@ -2058,14 +1986,8 @@
 
 // clientConnReadLoop is the state owned by the clientConn's frame-reading readLoop.
 type clientConnReadLoop struct {
-<<<<<<< HEAD
-	_             incomparable
-	cc            *ClientConn
-	closeWhenIdle bool
-=======
 	_  incomparable
 	cc *ClientConn
->>>>>>> 14ca838f
 }
 
 // readLoop runs in its own goroutine and reads and dispatches frames.
@@ -2375,26 +2297,11 @@
 		return nil, nil
 	}
 
-<<<<<<< HEAD
-	streamEnded := f.StreamEnded()
-	isHead := cs.req.Method == "HEAD"
-	if !streamEnded || isHead {
-		res.ContentLength = -1
-		if clens := res.Header["Content-Length"]; len(clens) == 1 {
-			if cl, err := strconv.ParseUint(clens[0], 10, 63); err == nil {
-				res.ContentLength = int64(cl)
-			} else {
-				// TODO: care? unlike http/1, it won't mess up our framing, so it's
-				// more safe smuggling-wise to ignore.
-			}
-		} else if len(clens) > 1 {
-=======
 	res.ContentLength = -1
 	if clens := res.Header["Content-Length"]; len(clens) == 1 {
 		if cl, err := strconv.ParseUint(clens[0], 10, 63); err == nil {
 			res.ContentLength = int64(cl)
 		} else {
->>>>>>> 14ca838f
 			// TODO: care? unlike http/1, it won't mess up our framing, so it's
 			// more safe smuggling-wise to ignore.
 		}
