--- conflicted
+++ resolved
@@ -1727,11 +1727,7 @@
 			wrote, err := st.body.Write(data)
 			if err != nil {
 				sc.sendWindowUpdate(nil, int(f.Length)-wrote)
-<<<<<<< HEAD
-				return streamError(id, ErrCodeStreamClosed)
-=======
 				return sc.countError("body_write_err", streamError(id, ErrCodeStreamClosed))
->>>>>>> 14ca838f
 			}
 			if wrote != len(data) {
 				panic("internal error: bad Writer")
