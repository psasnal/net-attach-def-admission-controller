/*
Copyright 2016 The Kubernetes Authors.

Licensed under the Apache License, Version 2.0 (the "License");
you may not use this file except in compliance with the License.
You may obtain a copy of the License at

    http://www.apache.org/licenses/LICENSE-2.0

Unless required by applicable law or agreed to in writing, software
distributed under the License is distributed on an "AS IS" BASIS,
WITHOUT WARRANTIES OR CONDITIONS OF ANY KIND, either express or implied.
See the License for the specific language governing permissions and
limitations under the License.
*/

package net

import (
	"bufio"
	"bytes"
	"context"
	"crypto/tls"
	"errors"
	"fmt"
	"io"
	"mime"
	"net"
	"net/http"
	"net/url"
	"os"
	"path"
	"regexp"
	"strconv"
	"strings"
	"time"
	"unicode"
	"unicode/utf8"

	"golang.org/x/net/http2"
	"k8s.io/klog/v2"
)

// JoinPreservingTrailingSlash does a path.Join of the specified elements,
// preserving any trailing slash on the last non-empty segment
func JoinPreservingTrailingSlash(elem ...string) string {
	// do the basic path join
	result := path.Join(elem...)

	// find the last non-empty segment
	for i := len(elem) - 1; i >= 0; i-- {
		if len(elem[i]) > 0 {
			// if the last segment ended in a slash, ensure our result does as well
			if strings.HasSuffix(elem[i], "/") && !strings.HasSuffix(result, "/") {
				result += "/"
			}
			break
		}
	}

	return result
}

// IsTimeout returns true if the given error is a network timeout error
func IsTimeout(err error) bool {
<<<<<<< HEAD
	neterr, ok := err.(net.Error)
	return ok && neterr != nil && neterr.Timeout()
=======
	var neterr net.Error
	if errors.As(err, &neterr) {
		return neterr != nil && neterr.Timeout()
	}
	return false
>>>>>>> 14ca838f
}

// IsProbableEOF returns true if the given error resembles a connection termination
// scenario that would justify assuming that the watch is empty.
// These errors are what the Go http stack returns back to us which are general
// connection closure errors (strongly correlated) and callers that need to
// differentiate probable errors in connection behavior between normal "this is
// disconnected" should use the method.
func IsProbableEOF(err error) bool {
	if err == nil {
		return false
	}
	var uerr *url.Error
	if errors.As(err, &uerr) {
		err = uerr.Err
	}
	msg := err.Error()
	switch {
	case err == io.EOF:
		return true
	case err == io.ErrUnexpectedEOF:
		return true
	case msg == "http: can't write HTTP request on broken connection":
		return true
	case strings.Contains(msg, "http2: server sent GOAWAY and closed the connection"):
		return true
	case strings.Contains(msg, "connection reset by peer"):
		return true
	case strings.Contains(strings.ToLower(msg), "use of closed network connection"):
		return true
	}
	return false
}

var defaultTransport = http.DefaultTransport.(*http.Transport)

// SetOldTransportDefaults applies the defaults from http.DefaultTransport
// for the Proxy, Dial, and TLSHandshakeTimeout fields if unset
func SetOldTransportDefaults(t *http.Transport) *http.Transport {
	if t.Proxy == nil || isDefault(t.Proxy) {
		// http.ProxyFromEnvironment doesn't respect CIDRs and that makes it impossible to exclude things like pod and service IPs from proxy settings
		// ProxierWithNoProxyCIDR allows CIDR rules in NO_PROXY
		t.Proxy = NewProxierWithNoProxyCIDR(http.ProxyFromEnvironment)
	}
	// If no custom dialer is set, use the default context dialer
	//lint:file-ignore SA1019 Keep supporting deprecated Dial method of custom transports
	if t.DialContext == nil && t.Dial == nil {
		t.DialContext = defaultTransport.DialContext
	}
	if t.TLSHandshakeTimeout == 0 {
		t.TLSHandshakeTimeout = defaultTransport.TLSHandshakeTimeout
	}
	if t.IdleConnTimeout == 0 {
		t.IdleConnTimeout = defaultTransport.IdleConnTimeout
	}
	return t
}

// SetTransportDefaults applies the defaults from http.DefaultTransport
// for the Proxy, Dial, and TLSHandshakeTimeout fields if unset
func SetTransportDefaults(t *http.Transport) *http.Transport {
	t = SetOldTransportDefaults(t)
	// Allow clients to disable http2 if needed.
	if s := os.Getenv("DISABLE_HTTP2"); len(s) > 0 {
<<<<<<< HEAD
		klog.Infof("HTTP2 has been explicitly disabled")
	} else if allowsHTTP2(t) {
		if err := http2.ConfigureTransport(t); err != nil {
=======
		klog.Info("HTTP2 has been explicitly disabled")
	} else if allowsHTTP2(t) {
		if err := configureHTTP2Transport(t); err != nil {
>>>>>>> 14ca838f
			klog.Warningf("Transport failed http2 configuration: %v", err)
		}
	}
	return t
}

<<<<<<< HEAD
=======
func readIdleTimeoutSeconds() int {
	ret := 30
	// User can set the readIdleTimeout to 0 to disable the HTTP/2
	// connection health check.
	if s := os.Getenv("HTTP2_READ_IDLE_TIMEOUT_SECONDS"); len(s) > 0 {
		i, err := strconv.Atoi(s)
		if err != nil {
			klog.Warningf("Illegal HTTP2_READ_IDLE_TIMEOUT_SECONDS(%q): %v."+
				" Default value %d is used", s, err, ret)
			return ret
		}
		ret = i
	}
	return ret
}

func pingTimeoutSeconds() int {
	ret := 15
	if s := os.Getenv("HTTP2_PING_TIMEOUT_SECONDS"); len(s) > 0 {
		i, err := strconv.Atoi(s)
		if err != nil {
			klog.Warningf("Illegal HTTP2_PING_TIMEOUT_SECONDS(%q): %v."+
				" Default value %d is used", s, err, ret)
			return ret
		}
		ret = i
	}
	return ret
}

func configureHTTP2Transport(t *http.Transport) error {
	t2, err := http2.ConfigureTransports(t)
	if err != nil {
		return err
	}
	// The following enables the HTTP/2 connection health check added in
	// https://github.com/golang/net/pull/55. The health check detects and
	// closes broken transport layer connections. Without the health check,
	// a broken connection can linger too long, e.g., a broken TCP
	// connection will be closed by the Linux kernel after 13 to 30 minutes
	// by default, which caused
	// https://github.com/kubernetes/client-go/issues/374 and
	// https://github.com/kubernetes/kubernetes/issues/87615.
	t2.ReadIdleTimeout = time.Duration(readIdleTimeoutSeconds()) * time.Second
	t2.PingTimeout = time.Duration(pingTimeoutSeconds()) * time.Second
	return nil
}

>>>>>>> 14ca838f
func allowsHTTP2(t *http.Transport) bool {
	if t.TLSClientConfig == nil || len(t.TLSClientConfig.NextProtos) == 0 {
		// the transport expressed no NextProto preference, allow
		return true
	}
	for _, p := range t.TLSClientConfig.NextProtos {
		if p == http2.NextProtoTLS {
			// the transport explicitly allowed http/2
			return true
		}
	}
	// the transport explicitly set NextProtos and excluded http/2
	return false
}

type RoundTripperWrapper interface {
	http.RoundTripper
	WrappedRoundTripper() http.RoundTripper
}

type DialFunc func(ctx context.Context, net, addr string) (net.Conn, error)

func DialerFor(transport http.RoundTripper) (DialFunc, error) {
	if transport == nil {
		return nil, nil
	}

	switch transport := transport.(type) {
	case *http.Transport:
		// transport.DialContext takes precedence over transport.Dial
		if transport.DialContext != nil {
			return transport.DialContext, nil
		}
		// adapt transport.Dial to the DialWithContext signature
		if transport.Dial != nil {
			return func(ctx context.Context, net, addr string) (net.Conn, error) {
				return transport.Dial(net, addr)
			}, nil
		}
		// otherwise return nil
		return nil, nil
	case RoundTripperWrapper:
		return DialerFor(transport.WrappedRoundTripper())
	default:
		return nil, fmt.Errorf("unknown transport type: %T", transport)
	}
}

type TLSClientConfigHolder interface {
	TLSClientConfig() *tls.Config
}

func TLSClientConfig(transport http.RoundTripper) (*tls.Config, error) {
	if transport == nil {
		return nil, nil
	}

	switch transport := transport.(type) {
	case *http.Transport:
		return transport.TLSClientConfig, nil
	case TLSClientConfigHolder:
		return transport.TLSClientConfig(), nil
	case RoundTripperWrapper:
		return TLSClientConfig(transport.WrappedRoundTripper())
	default:
		return nil, fmt.Errorf("unknown transport type: %T", transport)
	}
}

func FormatURL(scheme string, host string, port int, path string) *url.URL {
	return &url.URL{
		Scheme: scheme,
		Host:   net.JoinHostPort(host, strconv.Itoa(port)),
		Path:   path,
	}
}

func GetHTTPClient(req *http.Request) string {
	if ua := req.UserAgent(); len(ua) != 0 {
		return ua
	}
	return "unknown"
}

// SourceIPs splits the comma separated X-Forwarded-For header and joins it with
// the X-Real-Ip header and/or req.RemoteAddr, ignoring invalid IPs.
// The X-Real-Ip is omitted if it's already present in the X-Forwarded-For chain.
// The req.RemoteAddr is always the last IP in the returned list.
// It returns nil if all of these are empty or invalid.
func SourceIPs(req *http.Request) []net.IP {
	var srcIPs []net.IP

	hdr := req.Header
	// First check the X-Forwarded-For header for requests via proxy.
	hdrForwardedFor := hdr.Get("X-Forwarded-For")
	if hdrForwardedFor != "" {
		// X-Forwarded-For can be a csv of IPs in case of multiple proxies.
		// Use the first valid one.
		parts := strings.Split(hdrForwardedFor, ",")
		for _, part := range parts {
			ip := net.ParseIP(strings.TrimSpace(part))
			if ip != nil {
				srcIPs = append(srcIPs, ip)
			}
		}
	}

	// Try the X-Real-Ip header.
	hdrRealIp := hdr.Get("X-Real-Ip")
	if hdrRealIp != "" {
		ip := net.ParseIP(hdrRealIp)
		// Only append the X-Real-Ip if it's not already contained in the X-Forwarded-For chain.
		if ip != nil && !containsIP(srcIPs, ip) {
			srcIPs = append(srcIPs, ip)
		}
	}

	// Always include the request Remote Address as it cannot be easily spoofed.
	var remoteIP net.IP
	// Remote Address in Go's HTTP server is in the form host:port so we need to split that first.
	host, _, err := net.SplitHostPort(req.RemoteAddr)
	if err == nil {
		remoteIP = net.ParseIP(host)
	}
	// Fallback if Remote Address was just IP.
	if remoteIP == nil {
		remoteIP = net.ParseIP(req.RemoteAddr)
<<<<<<< HEAD
	}

	// Don't duplicate remote IP if it's already the last address in the chain.
	if remoteIP != nil && (len(srcIPs) == 0 || !remoteIP.Equal(srcIPs[len(srcIPs)-1])) {
		srcIPs = append(srcIPs, remoteIP)
	}

=======
	}

	// Don't duplicate remote IP if it's already the last address in the chain.
	if remoteIP != nil && (len(srcIPs) == 0 || !remoteIP.Equal(srcIPs[len(srcIPs)-1])) {
		srcIPs = append(srcIPs, remoteIP)
	}

>>>>>>> 14ca838f
	return srcIPs
}

// Checks whether the given IP address is contained in the list of IPs.
func containsIP(ips []net.IP, ip net.IP) bool {
	for _, v := range ips {
		if v.Equal(ip) {
			return true
		}
	}
	return false
}

// Extracts and returns the clients IP from the given request.
// Looks at X-Forwarded-For header, X-Real-Ip header and request.RemoteAddr in that order.
// Returns nil if none of them are set or is set to an invalid value.
func GetClientIP(req *http.Request) net.IP {
	ips := SourceIPs(req)
	if len(ips) == 0 {
		return nil
	}
	return ips[0]
}

// Prepares the X-Forwarded-For header for another forwarding hop by appending the previous sender's
// IP address to the X-Forwarded-For chain.
func AppendForwardedForHeader(req *http.Request) {
	// Copied from net/http/httputil/reverseproxy.go:
	if clientIP, _, err := net.SplitHostPort(req.RemoteAddr); err == nil {
		// If we aren't the first proxy retain prior
		// X-Forwarded-For information as a comma+space
		// separated list and fold multiple headers into one.
		if prior, ok := req.Header["X-Forwarded-For"]; ok {
			clientIP = strings.Join(prior, ", ") + ", " + clientIP
		}
		req.Header.Set("X-Forwarded-For", clientIP)
	}
}

var defaultProxyFuncPointer = fmt.Sprintf("%p", http.ProxyFromEnvironment)

// isDefault checks to see if the transportProxierFunc is pointing to the default one
func isDefault(transportProxier func(*http.Request) (*url.URL, error)) bool {
	transportProxierPointer := fmt.Sprintf("%p", transportProxier)
	return transportProxierPointer == defaultProxyFuncPointer
}

// NewProxierWithNoProxyCIDR constructs a Proxier function that respects CIDRs in NO_PROXY and delegates if
// no matching CIDRs are found
func NewProxierWithNoProxyCIDR(delegate func(req *http.Request) (*url.URL, error)) func(req *http.Request) (*url.URL, error) {
	// we wrap the default method, so we only need to perform our check if the NO_PROXY (or no_proxy) envvar has a CIDR in it
	noProxyEnv := os.Getenv("NO_PROXY")
	if noProxyEnv == "" {
		noProxyEnv = os.Getenv("no_proxy")
	}
	noProxyRules := strings.Split(noProxyEnv, ",")

	cidrs := []*net.IPNet{}
	for _, noProxyRule := range noProxyRules {
		_, cidr, _ := net.ParseCIDR(noProxyRule)
		if cidr != nil {
			cidrs = append(cidrs, cidr)
		}
	}

	if len(cidrs) == 0 {
		return delegate
	}

	return func(req *http.Request) (*url.URL, error) {
		ip := net.ParseIP(req.URL.Hostname())
		if ip == nil {
			return delegate(req)
		}

		for _, cidr := range cidrs {
			if cidr.Contains(ip) {
				return nil, nil
			}
		}

		return delegate(req)
	}
}

// DialerFunc implements Dialer for the provided function.
type DialerFunc func(req *http.Request) (net.Conn, error)

func (fn DialerFunc) Dial(req *http.Request) (net.Conn, error) {
	return fn(req)
}

// Dialer dials a host and writes a request to it.
type Dialer interface {
	// Dial connects to the host specified by req's URL, writes the request to the connection, and
	// returns the opened net.Conn.
	Dial(req *http.Request) (net.Conn, error)
}

// ConnectWithRedirects uses dialer to send req, following up to 10 redirects (relative to
// originalLocation). It returns the opened net.Conn and the raw response bytes.
// If requireSameHostRedirects is true, only redirects to the same host are permitted.
func ConnectWithRedirects(originalMethod string, originalLocation *url.URL, header http.Header, originalBody io.Reader, dialer Dialer, requireSameHostRedirects bool) (net.Conn, []byte, error) {
	const (
		maxRedirects    = 9     // Fail on the 10th redirect
		maxResponseSize = 16384 // play it safe to allow the potential for lots of / large headers
	)

	var (
		location         = originalLocation
		method           = originalMethod
		intermediateConn net.Conn
		rawResponse      = bytes.NewBuffer(make([]byte, 0, 256))
		body             = originalBody
	)

	defer func() {
		if intermediateConn != nil {
			intermediateConn.Close()
		}
	}()

redirectLoop:
	for redirects := 0; ; redirects++ {
		if redirects > maxRedirects {
			return nil, nil, fmt.Errorf("too many redirects (%d)", redirects)
		}

		req, err := http.NewRequest(method, location.String(), body)
		if err != nil {
			return nil, nil, err
		}

		req.Header = header

		intermediateConn, err = dialer.Dial(req)
		if err != nil {
			return nil, nil, err
		}

		// Peek at the backend response.
		rawResponse.Reset()
		respReader := bufio.NewReader(io.TeeReader(
			io.LimitReader(intermediateConn, maxResponseSize), // Don't read more than maxResponseSize bytes.
			rawResponse)) // Save the raw response.
		resp, err := http.ReadResponse(respReader, nil)
		if err != nil {
			// Unable to read the backend response; let the client handle it.
			klog.Warningf("Error reading backend response: %v", err)
			break redirectLoop
		}

		switch resp.StatusCode {
		case http.StatusFound:
			// Redirect, continue.
		default:
			// Don't redirect.
			break redirectLoop
		}

		// Redirected requests switch to "GET" according to the HTTP spec:
		// https://www.w3.org/Protocols/rfc2616/rfc2616-sec10.html#sec10.3
		method = "GET"
		// don't send a body when following redirects
		body = nil

		resp.Body.Close() // not used

		// Prepare to follow the redirect.
		redirectStr := resp.Header.Get("Location")
		if redirectStr == "" {
			return nil, nil, fmt.Errorf("%d response missing Location header", resp.StatusCode)
		}
		// We have to parse relative to the current location, NOT originalLocation. For example,
		// if we request http://foo.com/a and get back "http://bar.com/b", the result should be
		// http://bar.com/b. If we then make that request and get back a redirect to "/c", the result
		// should be http://bar.com/c, not http://foo.com/c.
		location, err = location.Parse(redirectStr)
		if err != nil {
			return nil, nil, fmt.Errorf("malformed Location header: %v", err)
		}

		// Only follow redirects to the same host. Otherwise, propagate the redirect response back.
		if requireSameHostRedirects && location.Hostname() != originalLocation.Hostname() {
			return nil, nil, fmt.Errorf("hostname mismatch: expected %s, found %s", originalLocation.Hostname(), location.Hostname())
		}

		// Reset the connection.
		intermediateConn.Close()
		intermediateConn = nil
	}

	connToReturn := intermediateConn
	intermediateConn = nil // Don't close the connection when we return it.
	return connToReturn, rawResponse.Bytes(), nil
}

// CloneRequest creates a shallow copy of the request along with a deep copy of the Headers.
func CloneRequest(req *http.Request) *http.Request {
	r := new(http.Request)

	// shallow clone
	*r = *req

	// deep copy headers
	r.Header = CloneHeader(req.Header)

	return r
}

// CloneHeader creates a deep copy of an http.Header.
func CloneHeader(in http.Header) http.Header {
	out := make(http.Header, len(in))
	for key, values := range in {
		newValues := make([]string, len(values))
		copy(newValues, values)
		out[key] = newValues
	}
	return out
}

// WarningHeader contains a single RFC2616 14.46 warnings header
type WarningHeader struct {
	// Codeindicates the type of warning. 299 is a miscellaneous persistent warning
	Code int
	// Agent contains the name or pseudonym of the server adding the Warning header.
	// A single "-" is recommended when agent is unknown.
	Agent string
	// Warning text
	Text string
}

// ParseWarningHeaders extract RFC2616 14.46 warnings headers from the specified set of header values.
// Multiple comma-separated warnings per header are supported.
// If errors are encountered on a header, the remainder of that header are skipped and subsequent headers are parsed.
// Returns successfully parsed warnings and any errors encountered.
func ParseWarningHeaders(headers []string) ([]WarningHeader, []error) {
	var (
		results []WarningHeader
		errs    []error
	)
	for _, header := range headers {
		for len(header) > 0 {
			result, remainder, err := ParseWarningHeader(header)
			if err != nil {
				errs = append(errs, err)
				break
			}
			results = append(results, result)
			header = remainder
		}
	}
	return results, errs
}

var (
	codeMatcher = regexp.MustCompile(`^[0-9]{3}$`)
	wordDecoder = &mime.WordDecoder{}
)

// ParseWarningHeader extracts one RFC2616 14.46 warning from the specified header,
// returning an error if the header does not contain a correctly formatted warning.
// Any remaining content in the header is returned.
func ParseWarningHeader(header string) (result WarningHeader, remainder string, err error) {
	// https://tools.ietf.org/html/rfc2616#section-14.46
	//   updated by
	// https://tools.ietf.org/html/rfc7234#section-5.5
	//   https://tools.ietf.org/html/rfc7234#appendix-A
	//     Some requirements regarding production and processing of the Warning
	//     header fields have been relaxed, as it is not widely implemented.
	//     Furthermore, the Warning header field no longer uses RFC 2047
	//     encoding, nor does it allow multiple languages, as these aspects were
	//     not implemented.
	//
	// Format is one of:
	// warn-code warn-agent "warn-text"
	// warn-code warn-agent "warn-text" "warn-date"
	//
	// warn-code is a three digit number
	// warn-agent is unquoted and contains no spaces
	// warn-text is quoted with backslash escaping (RFC2047-encoded according to RFC2616, not encoded according to RFC7234)
	// warn-date is optional, quoted, and in HTTP-date format (no embedded or escaped quotes)
	//
	// additional warnings can optionally be included in the same header by comma-separating them:
	// warn-code warn-agent "warn-text" "warn-date"[, warn-code warn-agent "warn-text" "warn-date", ...]

	// tolerate leading whitespace
	header = strings.TrimSpace(header)

	parts := strings.SplitN(header, " ", 3)
	if len(parts) != 3 {
		return WarningHeader{}, "", errors.New("invalid warning header: fewer than 3 segments")
	}
	code, agent, textDateRemainder := parts[0], parts[1], parts[2]

	// verify code format
	if !codeMatcher.Match([]byte(code)) {
		return WarningHeader{}, "", errors.New("invalid warning header: code segment is not 3 digits between 100-299")
	}
	codeInt, _ := strconv.ParseInt(code, 10, 64)

	// verify agent presence
	if len(agent) == 0 {
		return WarningHeader{}, "", errors.New("invalid warning header: empty agent segment")
	}
	if !utf8.ValidString(agent) || hasAnyRunes(agent, unicode.IsControl) {
		return WarningHeader{}, "", errors.New("invalid warning header: invalid agent")
	}

	// verify textDateRemainder presence
	if len(textDateRemainder) == 0 {
		return WarningHeader{}, "", errors.New("invalid warning header: empty text segment")
	}

	// extract text
	text, dateAndRemainder, err := parseQuotedString(textDateRemainder)
	if err != nil {
		return WarningHeader{}, "", fmt.Errorf("invalid warning header: %v", err)
	}
	// tolerate RFC2047-encoded text from warnings produced according to RFC2616
	if decodedText, err := wordDecoder.DecodeHeader(text); err == nil {
		text = decodedText
	}
	if !utf8.ValidString(text) || hasAnyRunes(text, unicode.IsControl) {
		return WarningHeader{}, "", errors.New("invalid warning header: invalid text")
	}
	result = WarningHeader{Code: int(codeInt), Agent: agent, Text: text}

	if len(dateAndRemainder) > 0 {
		if dateAndRemainder[0] == '"' {
			// consume date
			foundEndQuote := false
			for i := 1; i < len(dateAndRemainder); i++ {
				if dateAndRemainder[i] == '"' {
					foundEndQuote = true
					remainder = strings.TrimSpace(dateAndRemainder[i+1:])
					break
				}
			}
			if !foundEndQuote {
				return WarningHeader{}, "", errors.New("invalid warning header: unterminated date segment")
			}
		} else {
			remainder = dateAndRemainder
		}
	}
	if len(remainder) > 0 {
		if remainder[0] == ',' {
			// consume comma if present
			remainder = strings.TrimSpace(remainder[1:])
		} else {
			return WarningHeader{}, "", errors.New("invalid warning header: unexpected token after warn-date")
		}
	}

	return result, remainder, nil
}

func parseQuotedString(quotedString string) (string, string, error) {
	if len(quotedString) == 0 {
		return "", "", errors.New("invalid quoted string: 0-length")
	}

	if quotedString[0] != '"' {
		return "", "", errors.New("invalid quoted string: missing initial quote")
	}

	quotedString = quotedString[1:]
	var remainder string
	escaping := false
	closedQuote := false
	result := &strings.Builder{}
loop:
	for i := 0; i < len(quotedString); i++ {
		b := quotedString[i]
		switch b {
		case '"':
			if escaping {
				result.WriteByte(b)
				escaping = false
			} else {
				closedQuote = true
				remainder = strings.TrimSpace(quotedString[i+1:])
				break loop
			}
		case '\\':
			if escaping {
				result.WriteByte(b)
				escaping = false
			} else {
				escaping = true
			}
		default:
			result.WriteByte(b)
			escaping = false
		}
	}

	if !closedQuote {
		return "", "", errors.New("invalid quoted string: missing closing quote")
	}
	return result.String(), remainder, nil
}

func NewWarningHeader(code int, agent, text string) (string, error) {
	if code < 0 || code > 999 {
		return "", errors.New("code must be between 0 and 999")
	}
	if len(agent) == 0 {
		agent = "-"
	} else if !utf8.ValidString(agent) || strings.ContainsAny(agent, `\"`) || hasAnyRunes(agent, unicode.IsSpace, unicode.IsControl) {
		return "", errors.New("agent must be valid UTF-8 and must not contain spaces, quotes, backslashes, or control characters")
	}
	if !utf8.ValidString(text) || hasAnyRunes(text, unicode.IsControl) {
		return "", errors.New("text must be valid UTF-8 and must not contain control characters")
	}
	return fmt.Sprintf("%03d %s %s", code, agent, makeQuotedString(text)), nil
}

func hasAnyRunes(s string, runeCheckers ...func(rune) bool) bool {
	for _, r := range s {
		for _, checker := range runeCheckers {
			if checker(r) {
				return true
			}
		}
	}
	return false
}

func makeQuotedString(s string) string {
	result := &bytes.Buffer{}
	// opening quote
	result.WriteRune('"')
	for _, c := range s {
		switch c {
		case '"', '\\':
			// escape " and \
			result.WriteRune('\\')
			result.WriteRune(c)
		default:
			// write everything else as-is
			result.WriteRune(c)
		}
	}
	// closing quote
	result.WriteRune('"')
	return result.String()
}<|MERGE_RESOLUTION|>--- conflicted
+++ resolved
@@ -63,16 +63,11 @@
 
 // IsTimeout returns true if the given error is a network timeout error
 func IsTimeout(err error) bool {
-<<<<<<< HEAD
-	neterr, ok := err.(net.Error)
-	return ok && neterr != nil && neterr.Timeout()
-=======
 	var neterr net.Error
 	if errors.As(err, &neterr) {
 		return neterr != nil && neterr.Timeout()
 	}
 	return false
->>>>>>> 14ca838f
 }
 
 // IsProbableEOF returns true if the given error resembles a connection termination
@@ -137,23 +132,15 @@
 	t = SetOldTransportDefaults(t)
 	// Allow clients to disable http2 if needed.
 	if s := os.Getenv("DISABLE_HTTP2"); len(s) > 0 {
-<<<<<<< HEAD
-		klog.Infof("HTTP2 has been explicitly disabled")
-	} else if allowsHTTP2(t) {
-		if err := http2.ConfigureTransport(t); err != nil {
-=======
 		klog.Info("HTTP2 has been explicitly disabled")
 	} else if allowsHTTP2(t) {
 		if err := configureHTTP2Transport(t); err != nil {
->>>>>>> 14ca838f
 			klog.Warningf("Transport failed http2 configuration: %v", err)
 		}
 	}
 	return t
 }
 
-<<<<<<< HEAD
-=======
 func readIdleTimeoutSeconds() int {
 	ret := 30
 	// User can set the readIdleTimeout to 0 to disable the HTTP/2
@@ -202,7 +189,6 @@
 	return nil
 }
 
->>>>>>> 14ca838f
 func allowsHTTP2(t *http.Transport) bool {
 	if t.TLSClientConfig == nil || len(t.TLSClientConfig.NextProtos) == 0 {
 		// the transport expressed no NextProto preference, allow
@@ -330,7 +316,6 @@
 	// Fallback if Remote Address was just IP.
 	if remoteIP == nil {
 		remoteIP = net.ParseIP(req.RemoteAddr)
-<<<<<<< HEAD
 	}
 
 	// Don't duplicate remote IP if it's already the last address in the chain.
@@ -338,15 +323,6 @@
 		srcIPs = append(srcIPs, remoteIP)
 	}
 
-=======
-	}
-
-	// Don't duplicate remote IP if it's already the last address in the chain.
-	if remoteIP != nil && (len(srcIPs) == 0 || !remoteIP.Equal(srcIPs[len(srcIPs)-1])) {
-		srcIPs = append(srcIPs, remoteIP)
-	}
-
->>>>>>> 14ca838f
 	return srcIPs
 }
 
