/*
Copyright 2014 The Kubernetes Authors.

Licensed under the Apache License, Version 2.0 (the "License");
you may not use this file except in compliance with the License.
You may obtain a copy of the License at

    http://www.apache.org/licenses/LICENSE-2.0

Unless required by applicable law or agreed to in writing, software
distributed under the License is distributed on an "AS IS" BASIS,
WITHOUT WARRANTIES OR CONDITIONS OF ANY KIND, either express or implied.
See the License for the specific language governing permissions and
limitations under the License.
*/

package clock

import (
	"sync"
	"time"
)

// PassiveClock allows for injecting fake or real clocks into code
// that needs to read the current time but does not support scheduling
// activity in the future.
type PassiveClock interface {
	Now() time.Time
	Since(time.Time) time.Duration
}

// Clock allows for injecting fake or real clocks into code that
// needs to do arbitrary things based on time.
type Clock interface {
	PassiveClock
	After(time.Duration) <-chan time.Time
	AfterFunc(time.Duration, func()) Timer
	NewTimer(time.Duration) Timer
	Sleep(time.Duration)
	NewTicker(time.Duration) Ticker
}

// RealClock really calls time.Now()
type RealClock struct{}

// Now returns the current time.
func (RealClock) Now() time.Time {
	return time.Now()
}

// Since returns time since the specified timestamp.
func (RealClock) Since(ts time.Time) time.Duration {
	return time.Since(ts)
}

// After is the same as time.After(d).
func (RealClock) After(d time.Duration) <-chan time.Time {
	return time.After(d)
}

<<<<<<< HEAD
=======
// AfterFunc is the same as time.AfterFunc(d, f).
func (RealClock) AfterFunc(d time.Duration, f func()) Timer {
	return &realTimer{
		timer: time.AfterFunc(d, f),
	}
}

>>>>>>> 14ca838f
// NewTimer returns a new Timer.
func (RealClock) NewTimer(d time.Duration) Timer {
	return &realTimer{
		timer: time.NewTimer(d),
	}
}

// NewTicker returns a new Ticker.
func (RealClock) NewTicker(d time.Duration) Ticker {
	return &realTicker{
		ticker: time.NewTicker(d),
	}
}

// Sleep pauses the RealClock for duration d.
func (RealClock) Sleep(d time.Duration) {
	time.Sleep(d)
}

// FakePassiveClock implements PassiveClock, but returns an arbitrary time.
type FakePassiveClock struct {
	lock sync.RWMutex
	time time.Time
}

// FakeClock implements Clock, but returns an arbitrary time.
type FakeClock struct {
	FakePassiveClock

	// waiters are waiting for the fake time to pass their specified time
	waiters []fakeClockWaiter
}

type fakeClockWaiter struct {
	targetTime    time.Time
	stepInterval  time.Duration
	skipIfBlocked bool
	destChan      chan time.Time
<<<<<<< HEAD
=======
	afterFunc     func()
>>>>>>> 14ca838f
}

// NewFakePassiveClock returns a new FakePassiveClock.
func NewFakePassiveClock(t time.Time) *FakePassiveClock {
	return &FakePassiveClock{
		time: t,
	}
}

// NewFakeClock returns a new FakeClock
func NewFakeClock(t time.Time) *FakeClock {
	return &FakeClock{
		FakePassiveClock: *NewFakePassiveClock(t),
	}
}

// Now returns f's time.
func (f *FakePassiveClock) Now() time.Time {
	f.lock.RLock()
	defer f.lock.RUnlock()
	return f.time
}

// Since returns time since the time in f.
func (f *FakePassiveClock) Since(ts time.Time) time.Duration {
	f.lock.RLock()
	defer f.lock.RUnlock()
	return f.time.Sub(ts)
}

// SetTime sets the time on the FakePassiveClock.
func (f *FakePassiveClock) SetTime(t time.Time) {
	f.lock.Lock()
	defer f.lock.Unlock()
	f.time = t
}

// After is the Fake version of time.After(d).
func (f *FakeClock) After(d time.Duration) <-chan time.Time {
	f.lock.Lock()
	defer f.lock.Unlock()
	stopTime := f.time.Add(d)
	ch := make(chan time.Time, 1) // Don't block!
	f.waiters = append(f.waiters, fakeClockWaiter{
		targetTime: stopTime,
		destChan:   ch,
	})
	return ch
}

<<<<<<< HEAD
=======
// AfterFunc is the Fake version of time.AfterFunc(d, callback).
func (f *FakeClock) AfterFunc(d time.Duration, cb func()) Timer {
	f.lock.Lock()
	defer f.lock.Unlock()
	stopTime := f.time.Add(d)
	ch := make(chan time.Time, 1) // Don't block!

	timer := &fakeTimer{
		fakeClock: f,
		waiter: fakeClockWaiter{
			targetTime: stopTime,
			destChan:   ch,
			afterFunc:  cb,
		},
	}
	f.waiters = append(f.waiters, timer.waiter)
	return timer
}

>>>>>>> 14ca838f
// NewTimer is the Fake version of time.NewTimer(d).
func (f *FakeClock) NewTimer(d time.Duration) Timer {
	f.lock.Lock()
	defer f.lock.Unlock()
	stopTime := f.time.Add(d)
	ch := make(chan time.Time, 1) // Don't block!
	timer := &fakeTimer{
		fakeClock: f,
		waiter: fakeClockWaiter{
			targetTime: stopTime,
			destChan:   ch,
		},
	}
	f.waiters = append(f.waiters, timer.waiter)
	return timer
}

// NewTicker returns a new Ticker.
func (f *FakeClock) NewTicker(d time.Duration) Ticker {
	f.lock.Lock()
	defer f.lock.Unlock()
	tickTime := f.time.Add(d)
	ch := make(chan time.Time, 1) // hold one tick
	f.waiters = append(f.waiters, fakeClockWaiter{
		targetTime:    tickTime,
		stepInterval:  d,
		skipIfBlocked: true,
		destChan:      ch,
	})

	return &fakeTicker{
		c: ch,
	}
}

// Step moves clock by Duration, notifies anyone that's called After, Tick, or NewTimer
func (f *FakeClock) Step(d time.Duration) {
	f.lock.Lock()
	defer f.lock.Unlock()
	f.setTimeLocked(f.time.Add(d))
}

// SetTime sets the time on a FakeClock.
func (f *FakeClock) SetTime(t time.Time) {
	f.lock.Lock()
	defer f.lock.Unlock()
	f.setTimeLocked(t)
}

// Actually changes the time and checks any waiters. f must be write-locked.
func (f *FakeClock) setTimeLocked(t time.Time) {
	f.time = t
	newWaiters := make([]fakeClockWaiter, 0, len(f.waiters))
	for i := range f.waiters {
		w := &f.waiters[i]
		if !w.targetTime.After(t) {

			if w.skipIfBlocked {
				select {
				case w.destChan <- t:
				default:
				}
			} else {
				w.destChan <- t
<<<<<<< HEAD
=======
			}

			if w.afterFunc != nil {
				w.afterFunc()
>>>>>>> 14ca838f
			}

			if w.stepInterval > 0 {
				for !w.targetTime.After(t) {
					w.targetTime = w.targetTime.Add(w.stepInterval)
				}
				newWaiters = append(newWaiters, *w)
			}

		} else {
			newWaiters = append(newWaiters, f.waiters[i])
		}
	}
	f.waiters = newWaiters
}

<<<<<<< HEAD
// HasWaiters returns true if After has been called on f but not yet satisfied (so you can
// write race-free tests).
=======
// HasWaiters returns true if After or AfterFunc has been called on f but not yet satisfied
// (so you can write race-free tests).
>>>>>>> 14ca838f
func (f *FakeClock) HasWaiters() bool {
	f.lock.RLock()
	defer f.lock.RUnlock()
	return len(f.waiters) > 0
}

// Sleep pauses the FakeClock for duration d.
func (f *FakeClock) Sleep(d time.Duration) {
	f.Step(d)
}

// IntervalClock implements Clock, but each invocation of Now steps the clock forward the specified duration
type IntervalClock struct {
	Time     time.Time
	Duration time.Duration
}

// Now returns i's time.
func (i *IntervalClock) Now() time.Time {
	i.Time = i.Time.Add(i.Duration)
	return i.Time
}

// Since returns time since the time in i.
func (i *IntervalClock) Since(ts time.Time) time.Duration {
	return i.Time.Sub(ts)
}

// After is currently unimplemented, will panic.
// TODO: make interval clock use FakeClock so this can be implemented.
func (*IntervalClock) After(d time.Duration) <-chan time.Time {
	panic("IntervalClock doesn't implement After")
}

<<<<<<< HEAD
=======
// AfterFunc is currently unimplemented, will panic.
// TODO: make interval clock use FakeClock so this can be implemented.
func (*IntervalClock) AfterFunc(d time.Duration, cb func()) Timer {
	panic("IntervalClock doesn't implement AfterFunc")
}

>>>>>>> 14ca838f
// NewTimer is currently unimplemented, will panic.
// TODO: make interval clock use FakeClock so this can be implemented.
func (*IntervalClock) NewTimer(d time.Duration) Timer {
	panic("IntervalClock doesn't implement NewTimer")
}

// NewTicker is currently unimplemented, will panic.
// TODO: make interval clock use FakeClock so this can be implemented.
func (*IntervalClock) NewTicker(d time.Duration) Ticker {
	panic("IntervalClock doesn't implement NewTicker")
}

// Sleep is currently unimplemented; will panic.
func (*IntervalClock) Sleep(d time.Duration) {
	panic("IntervalClock doesn't implement Sleep")
}

// Timer allows for injecting fake or real timers into code that
// needs to do arbitrary things based on time.
type Timer interface {
	C() <-chan time.Time
	Stop() bool
	Reset(d time.Duration) bool
}

// realTimer is backed by an actual time.Timer.
type realTimer struct {
	timer *time.Timer
}

// C returns the underlying timer's channel.
func (r *realTimer) C() <-chan time.Time {
	return r.timer.C
}

// Stop calls Stop() on the underlying timer.
func (r *realTimer) Stop() bool {
	return r.timer.Stop()
}

// Reset calls Reset() on the underlying timer.
func (r *realTimer) Reset(d time.Duration) bool {
	return r.timer.Reset(d)
}

// fakeTimer implements Timer based on a FakeClock.
type fakeTimer struct {
	fakeClock *FakeClock
	waiter    fakeClockWaiter
}

// C returns the channel that notifies when this timer has fired.
func (f *fakeTimer) C() <-chan time.Time {
	return f.waiter.destChan
}

// Stop conditionally stops the timer.  If the timer has neither fired
// nor been stopped then this call stops the timer and returns true,
// otherwise this call returns false.  This is like time.Timer::Stop.
func (f *fakeTimer) Stop() bool {
	f.fakeClock.lock.Lock()
	defer f.fakeClock.lock.Unlock()
	// The timer has already fired or been stopped, unless it is found
	// among the clock's waiters.
	stopped := false
	oldWaiters := f.fakeClock.waiters
	newWaiters := make([]fakeClockWaiter, 0, len(oldWaiters))
	seekChan := f.waiter.destChan
	for i := range oldWaiters {
		// Identify the timer's fakeClockWaiter by the identity of the
		// destination channel, nothing else is necessarily unique and
		// constant since the timer's creation.
		if oldWaiters[i].destChan == seekChan {
			stopped = true
		} else {
			newWaiters = append(newWaiters, oldWaiters[i])
		}
	}

	f.fakeClock.waiters = newWaiters

	return stopped
}

// Reset conditionally updates the firing time of the timer.  If the
// timer has neither fired nor been stopped then this call resets the
// timer to the fake clock's "now" + d and returns true, otherwise
<<<<<<< HEAD
// this call returns false.  This is like time.Timer::Reset.
=======
// it creates a new waiter, adds it to the clock, and returns true.
//
// It is not possible to return false, because a fake timer can be reset
// from any state (waiting to fire, already fired, and stopped).
//
// See the GoDoc for time.Timer::Reset for more context on why
// the return value of Reset() is not useful.
>>>>>>> 14ca838f
func (f *fakeTimer) Reset(d time.Duration) bool {
	f.fakeClock.lock.Lock()
	defer f.fakeClock.lock.Unlock()
	waiters := f.fakeClock.waiters
	seekChan := f.waiter.destChan
	for i := range waiters {
		if waiters[i].destChan == seekChan {
			waiters[i].targetTime = f.fakeClock.time.Add(d)
			return true
		}
	}
<<<<<<< HEAD
	return false
=======
	// No existing waiter, timer has already fired or been reset.
	// We should still enable Reset() to succeed by creating a
	// new waiter and adding it to the clock's waiters.
	newWaiter := fakeClockWaiter{
		targetTime: f.fakeClock.time.Add(d),
		destChan:   seekChan,
	}
	f.fakeClock.waiters = append(f.fakeClock.waiters, newWaiter)
	return true
>>>>>>> 14ca838f
}

// Ticker defines the Ticker interface
type Ticker interface {
	C() <-chan time.Time
	Stop()
}

type realTicker struct {
	ticker *time.Ticker
}

func (t *realTicker) C() <-chan time.Time {
	return t.ticker.C
}

func (t *realTicker) Stop() {
	t.ticker.Stop()
}

type fakeTicker struct {
	c <-chan time.Time
}

func (t *fakeTicker) C() <-chan time.Time {
	return t.c
}

func (t *fakeTicker) Stop() {
}<|MERGE_RESOLUTION|>--- conflicted
+++ resolved
@@ -58,8 +58,6 @@
 	return time.After(d)
 }
 
-<<<<<<< HEAD
-=======
 // AfterFunc is the same as time.AfterFunc(d, f).
 func (RealClock) AfterFunc(d time.Duration, f func()) Timer {
 	return &realTimer{
@@ -67,7 +65,6 @@
 	}
 }
 
->>>>>>> 14ca838f
 // NewTimer returns a new Timer.
 func (RealClock) NewTimer(d time.Duration) Timer {
 	return &realTimer{
@@ -106,10 +103,7 @@
 	stepInterval  time.Duration
 	skipIfBlocked bool
 	destChan      chan time.Time
-<<<<<<< HEAD
-=======
 	afterFunc     func()
->>>>>>> 14ca838f
 }
 
 // NewFakePassiveClock returns a new FakePassiveClock.
@@ -160,8 +154,6 @@
 	return ch
 }
 
-<<<<<<< HEAD
-=======
 // AfterFunc is the Fake version of time.AfterFunc(d, callback).
 func (f *FakeClock) AfterFunc(d time.Duration, cb func()) Timer {
 	f.lock.Lock()
@@ -181,7 +173,6 @@
 	return timer
 }
 
->>>>>>> 14ca838f
 // NewTimer is the Fake version of time.NewTimer(d).
 func (f *FakeClock) NewTimer(d time.Duration) Timer {
 	f.lock.Lock()
@@ -246,13 +237,10 @@
 				}
 			} else {
 				w.destChan <- t
-<<<<<<< HEAD
-=======
 			}
 
 			if w.afterFunc != nil {
 				w.afterFunc()
->>>>>>> 14ca838f
 			}
 
 			if w.stepInterval > 0 {
@@ -269,13 +257,8 @@
 	f.waiters = newWaiters
 }
 
-<<<<<<< HEAD
-// HasWaiters returns true if After has been called on f but not yet satisfied (so you can
-// write race-free tests).
-=======
 // HasWaiters returns true if After or AfterFunc has been called on f but not yet satisfied
 // (so you can write race-free tests).
->>>>>>> 14ca838f
 func (f *FakeClock) HasWaiters() bool {
 	f.lock.RLock()
 	defer f.lock.RUnlock()
@@ -310,15 +293,12 @@
 	panic("IntervalClock doesn't implement After")
 }
 
-<<<<<<< HEAD
-=======
 // AfterFunc is currently unimplemented, will panic.
 // TODO: make interval clock use FakeClock so this can be implemented.
 func (*IntervalClock) AfterFunc(d time.Duration, cb func()) Timer {
 	panic("IntervalClock doesn't implement AfterFunc")
 }
 
->>>>>>> 14ca838f
 // NewTimer is currently unimplemented, will panic.
 // TODO: make interval clock use FakeClock so this can be implemented.
 func (*IntervalClock) NewTimer(d time.Duration) Timer {
@@ -406,9 +386,6 @@
 // Reset conditionally updates the firing time of the timer.  If the
 // timer has neither fired nor been stopped then this call resets the
 // timer to the fake clock's "now" + d and returns true, otherwise
-<<<<<<< HEAD
-// this call returns false.  This is like time.Timer::Reset.
-=======
 // it creates a new waiter, adds it to the clock, and returns true.
 //
 // It is not possible to return false, because a fake timer can be reset
@@ -416,7 +393,6 @@
 //
 // See the GoDoc for time.Timer::Reset for more context on why
 // the return value of Reset() is not useful.
->>>>>>> 14ca838f
 func (f *fakeTimer) Reset(d time.Duration) bool {
 	f.fakeClock.lock.Lock()
 	defer f.fakeClock.lock.Unlock()
@@ -428,9 +404,6 @@
 			return true
 		}
 	}
-<<<<<<< HEAD
-	return false
-=======
 	// No existing waiter, timer has already fired or been reset.
 	// We should still enable Reset() to succeed by creating a
 	// new waiter and adding it to the clock's waiters.
@@ -440,7 +413,6 @@
 	}
 	f.fakeClock.waiters = append(f.fakeClock.waiters, newWaiter)
 	return true
->>>>>>> 14ca838f
 }
 
 // Ticker defines the Ticker interface
