/*
Copyright 2014 The Kubernetes Authors.

Licensed under the Apache License, Version 2.0 (the "License");
you may not use this file except in compliance with the License.
You may obtain a copy of the License at

    http://www.apache.org/licenses/LICENSE-2.0

Unless required by applicable law or agreed to in writing, software
distributed under the License is distributed on an "AS IS" BASIS,
WITHOUT WARRANTIES OR CONDITIONS OF ANY KIND, either express or implied.
See the License for the specific language governing permissions and
limitations under the License.
*/

package validation

import (
	"fmt"
	"math"
	"net"
	"regexp"
	"strconv"
	"strings"

	"k8s.io/apimachinery/pkg/util/validation/field"
)

const qnameCharFmt string = "[A-Za-z0-9]"
const qnameExtCharFmt string = "[-A-Za-z0-9_.]"
const qualifiedNameFmt string = "(" + qnameCharFmt + qnameExtCharFmt + "*)?" + qnameCharFmt
const qualifiedNameErrMsg string = "must consist of alphanumeric characters, '-', '_' or '.', and must start and end with an alphanumeric character"
const qualifiedNameMaxLength int = 63

var qualifiedNameRegexp = regexp.MustCompile("^" + qualifiedNameFmt + "$")

// IsQualifiedName tests whether the value passed is what Kubernetes calls a
// "qualified name".  This is a format used in various places throughout the
// system.  If the value is not valid, a list of error strings is returned.
// Otherwise an empty list (or nil) is returned.
func IsQualifiedName(value string) []string {
	var errs []string
	parts := strings.Split(value, "/")
	var name string
	switch len(parts) {
	case 1:
		name = parts[0]
	case 2:
		var prefix string
		prefix, name = parts[0], parts[1]
		if len(prefix) == 0 {
			errs = append(errs, "prefix part "+EmptyError())
		} else if msgs := IsDNS1123Subdomain(prefix); len(msgs) != 0 {
			errs = append(errs, prefixEach(msgs, "prefix part ")...)
		}
	default:
		return append(errs, "a qualified name "+RegexError(qualifiedNameErrMsg, qualifiedNameFmt, "MyName", "my.name", "123-abc")+
			" with an optional DNS subdomain prefix and '/' (e.g. 'example.com/MyName')")
	}

	if len(name) == 0 {
		errs = append(errs, "name part "+EmptyError())
	} else if len(name) > qualifiedNameMaxLength {
		errs = append(errs, "name part "+MaxLenError(qualifiedNameMaxLength))
	}
	if !qualifiedNameRegexp.MatchString(name) {
		errs = append(errs, "name part "+RegexError(qualifiedNameErrMsg, qualifiedNameFmt, "MyName", "my.name", "123-abc"))
	}
	return errs
}

// IsFullyQualifiedName checks if the name is fully qualified. This is similar
// to IsFullyQualifiedDomainName but requires a minimum of 3 segments instead of
// 2 and does not accept a trailing . as valid.
// TODO: This function is deprecated and preserved until all callers migrate to
// IsFullyQualifiedDomainName; please don't add new callers.
func IsFullyQualifiedName(fldPath *field.Path, name string) field.ErrorList {
	var allErrors field.ErrorList
	if len(name) == 0 {
		return append(allErrors, field.Required(fldPath, ""))
	}
	if errs := IsDNS1123Subdomain(name); len(errs) > 0 {
		return append(allErrors, field.Invalid(fldPath, name, strings.Join(errs, ",")))
	}
	if len(strings.Split(name, ".")) < 3 {
		return append(allErrors, field.Invalid(fldPath, name, "should be a domain with at least three segments separated by dots"))
	}
	return allErrors
}

// IsFullyQualifiedDomainName checks if the domain name is fully qualified. This
// is similar to IsFullyQualifiedName but only requires a minimum of 2 segments
// instead of 3 and accepts a trailing . as valid.
func IsFullyQualifiedDomainName(fldPath *field.Path, name string) field.ErrorList {
	var allErrors field.ErrorList
	if len(name) == 0 {
		return append(allErrors, field.Required(fldPath, ""))
	}
	if strings.HasSuffix(name, ".") {
		name = name[:len(name)-1]
	}
	if errs := IsDNS1123Subdomain(name); len(errs) > 0 {
		return append(allErrors, field.Invalid(fldPath, name, strings.Join(errs, ",")))
	}
	if len(strings.Split(name, ".")) < 2 {
		return append(allErrors, field.Invalid(fldPath, name, "should be a domain with at least two segments separated by dots"))
	}
<<<<<<< HEAD
=======
	for _, label := range strings.Split(name, ".") {
		if errs := IsDNS1123Label(label); len(errs) > 0 {
			return append(allErrors, field.Invalid(fldPath, label, strings.Join(errs, ",")))
		}
	}
>>>>>>> 14ca838f
	return allErrors
}

// Allowed characters in an HTTP Path as defined by RFC 3986. A HTTP path may
// contain:
// * unreserved characters (alphanumeric, '-', '.', '_', '~')
// * percent-encoded octets
// * sub-delims ("!", "$", "&", "'", "(", ")", "*", "+", ",", ";", "=")
// * a colon character (":")
const httpPathFmt string = `[A-Za-z0-9/\-._~%!$&'()*+,;=:]+`

var httpPathRegexp = regexp.MustCompile("^" + httpPathFmt + "$")

// IsDomainPrefixedPath checks if the given string is a domain-prefixed path
// (e.g. acme.io/foo). All characters before the first "/" must be a valid
// subdomain as defined by RFC 1123. All characters trailing the first "/" must
// be valid HTTP Path characters as defined by RFC 3986.
func IsDomainPrefixedPath(fldPath *field.Path, dpPath string) field.ErrorList {
	var allErrs field.ErrorList
	if len(dpPath) == 0 {
		return append(allErrs, field.Required(fldPath, ""))
	}

	segments := strings.SplitN(dpPath, "/", 2)
	if len(segments) != 2 || len(segments[0]) == 0 || len(segments[1]) == 0 {
		return append(allErrs, field.Invalid(fldPath, dpPath, "must be a domain-prefixed path (such as \"acme.io/foo\")"))
	}

	host := segments[0]
	for _, err := range IsDNS1123Subdomain(host) {
		allErrs = append(allErrs, field.Invalid(fldPath, host, err))
	}

	path := segments[1]
	if !httpPathRegexp.MatchString(path) {
		return append(allErrs, field.Invalid(fldPath, path, RegexError("Invalid path", httpPathFmt)))
	}

	return allErrs
}

const labelValueFmt string = "(" + qualifiedNameFmt + ")?"
const labelValueErrMsg string = "a valid label must be an empty string or consist of alphanumeric characters, '-', '_' or '.', and must start and end with an alphanumeric character"

// LabelValueMaxLength is a label's max length
const LabelValueMaxLength int = 63

var labelValueRegexp = regexp.MustCompile("^" + labelValueFmt + "$")

// IsValidLabelValue tests whether the value passed is a valid label value.  If
// the value is not valid, a list of error strings is returned.  Otherwise an
// empty list (or nil) is returned.
func IsValidLabelValue(value string) []string {
	var errs []string
	if len(value) > LabelValueMaxLength {
		errs = append(errs, MaxLenError(LabelValueMaxLength))
	}
	if !labelValueRegexp.MatchString(value) {
		errs = append(errs, RegexError(labelValueErrMsg, labelValueFmt, "MyValue", "my_value", "12345"))
	}
	return errs
}

const dns1123LabelFmt string = "[a-z0-9]([-a-z0-9]*[a-z0-9])?"
const dns1123LabelErrMsg string = "a lowercase RFC 1123 label must consist of lower case alphanumeric characters or '-', and must start and end with an alphanumeric character"

// DNS1123LabelMaxLength is a label's max length in DNS (RFC 1123)
const DNS1123LabelMaxLength int = 63

var dns1123LabelRegexp = regexp.MustCompile("^" + dns1123LabelFmt + "$")

// IsDNS1123Label tests for a string that conforms to the definition of a label in
// DNS (RFC 1123).
func IsDNS1123Label(value string) []string {
	var errs []string
	if len(value) > DNS1123LabelMaxLength {
		errs = append(errs, MaxLenError(DNS1123LabelMaxLength))
	}
	if !dns1123LabelRegexp.MatchString(value) {
		errs = append(errs, RegexError(dns1123LabelErrMsg, dns1123LabelFmt, "my-name", "123-abc"))
	}
	return errs
}

const dns1123SubdomainFmt string = dns1123LabelFmt + "(\\." + dns1123LabelFmt + ")*"
const dns1123SubdomainErrorMsg string = "a lowercase RFC 1123 subdomain must consist of lower case alphanumeric characters, '-' or '.', and must start and end with an alphanumeric character"

// DNS1123SubdomainMaxLength is a subdomain's max length in DNS (RFC 1123)
const DNS1123SubdomainMaxLength int = 253

var dns1123SubdomainRegexp = regexp.MustCompile("^" + dns1123SubdomainFmt + "$")

// IsDNS1123Subdomain tests for a string that conforms to the definition of a
// subdomain in DNS (RFC 1123).
func IsDNS1123Subdomain(value string) []string {
	var errs []string
	if len(value) > DNS1123SubdomainMaxLength {
		errs = append(errs, MaxLenError(DNS1123SubdomainMaxLength))
	}
	if !dns1123SubdomainRegexp.MatchString(value) {
		errs = append(errs, RegexError(dns1123SubdomainErrorMsg, dns1123SubdomainFmt, "example.com"))
	}
	return errs
}

const dns1035LabelFmt string = "[a-z]([-a-z0-9]*[a-z0-9])?"
const dns1035LabelErrMsg string = "a DNS-1035 label must consist of lower case alphanumeric characters or '-', start with an alphabetic character, and end with an alphanumeric character"

// DNS1035LabelMaxLength is a label's max length in DNS (RFC 1035)
const DNS1035LabelMaxLength int = 63

var dns1035LabelRegexp = regexp.MustCompile("^" + dns1035LabelFmt + "$")

// IsDNS1035Label tests for a string that conforms to the definition of a label in
// DNS (RFC 1035).
func IsDNS1035Label(value string) []string {
	var errs []string
	if len(value) > DNS1035LabelMaxLength {
		errs = append(errs, MaxLenError(DNS1035LabelMaxLength))
	}
	if !dns1035LabelRegexp.MatchString(value) {
		errs = append(errs, RegexError(dns1035LabelErrMsg, dns1035LabelFmt, "my-name", "abc-123"))
	}
	return errs
}

// wildcard definition - RFC 1034 section 4.3.3.
// examples:
// - valid: *.bar.com, *.foo.bar.com
// - invalid: *.*.bar.com, *.foo.*.com, *bar.com, f*.bar.com, *
const wildcardDNS1123SubdomainFmt = "\\*\\." + dns1123SubdomainFmt
const wildcardDNS1123SubdomainErrMsg = "a wildcard DNS-1123 subdomain must start with '*.', followed by a valid DNS subdomain, which must consist of lower case alphanumeric characters, '-' or '.' and end with an alphanumeric character"

// IsWildcardDNS1123Subdomain tests for a string that conforms to the definition of a
// wildcard subdomain in DNS (RFC 1034 section 4.3.3).
func IsWildcardDNS1123Subdomain(value string) []string {
	wildcardDNS1123SubdomainRegexp := regexp.MustCompile("^" + wildcardDNS1123SubdomainFmt + "$")

	var errs []string
	if len(value) > DNS1123SubdomainMaxLength {
		errs = append(errs, MaxLenError(DNS1123SubdomainMaxLength))
	}
	if !wildcardDNS1123SubdomainRegexp.MatchString(value) {
		errs = append(errs, RegexError(wildcardDNS1123SubdomainErrMsg, wildcardDNS1123SubdomainFmt, "*.example.com"))
	}
	return errs
}

const cIdentifierFmt string = "[A-Za-z_][A-Za-z0-9_]*"
const identifierErrMsg string = "a valid C identifier must start with alphabetic character or '_', followed by a string of alphanumeric characters or '_'"

var cIdentifierRegexp = regexp.MustCompile("^" + cIdentifierFmt + "$")

// IsCIdentifier tests for a string that conforms the definition of an identifier
// in C. This checks the format, but not the length.
func IsCIdentifier(value string) []string {
	if !cIdentifierRegexp.MatchString(value) {
		return []string{RegexError(identifierErrMsg, cIdentifierFmt, "my_name", "MY_NAME", "MyName")}
	}
	return nil
}

// IsValidPortNum tests that the argument is a valid, non-zero port number.
func IsValidPortNum(port int) []string {
	if 1 <= port && port <= 65535 {
		return nil
	}
	return []string{InclusiveRangeError(1, 65535)}
}

// IsInRange tests that the argument is in an inclusive range.
func IsInRange(value int, min int, max int) []string {
	if value >= min && value <= max {
		return nil
	}
	return []string{InclusiveRangeError(min, max)}
}

// Now in libcontainer UID/GID limits is 0 ~ 1<<31 - 1
// TODO: once we have a type for UID/GID we should make these that type.
const (
	minUserID  = 0
	maxUserID  = math.MaxInt32
	minGroupID = 0
	maxGroupID = math.MaxInt32
)

// IsValidGroupID tests that the argument is a valid Unix GID.
func IsValidGroupID(gid int64) []string {
	if minGroupID <= gid && gid <= maxGroupID {
		return nil
	}
	return []string{InclusiveRangeError(minGroupID, maxGroupID)}
}

// IsValidUserID tests that the argument is a valid Unix UID.
func IsValidUserID(uid int64) []string {
	if minUserID <= uid && uid <= maxUserID {
		return nil
	}
	return []string{InclusiveRangeError(minUserID, maxUserID)}
}

var portNameCharsetRegex = regexp.MustCompile("^[-a-z0-9]+$")
var portNameOneLetterRegexp = regexp.MustCompile("[a-z]")

// IsValidPortName check that the argument is valid syntax. It must be
// non-empty and no more than 15 characters long. It may contain only [-a-z0-9]
// and must contain at least one letter [a-z]. It must not start or end with a
// hyphen, nor contain adjacent hyphens.
//
// Note: We only allow lower-case characters, even though RFC 6335 is case
// insensitive.
func IsValidPortName(port string) []string {
	var errs []string
	if len(port) > 15 {
		errs = append(errs, MaxLenError(15))
	}
	if !portNameCharsetRegex.MatchString(port) {
		errs = append(errs, "must contain only alpha-numeric characters (a-z, 0-9), and hyphens (-)")
	}
	if !portNameOneLetterRegexp.MatchString(port) {
		errs = append(errs, "must contain at least one letter or number (a-z, 0-9)")
	}
	if strings.Contains(port, "--") {
		errs = append(errs, "must not contain consecutive hyphens")
	}
	if len(port) > 0 && (port[0] == '-' || port[len(port)-1] == '-') {
		errs = append(errs, "must not begin or end with a hyphen")
	}
	return errs
}

// IsValidIP tests that the argument is a valid IP address.
func IsValidIP(value string) []string {
	if net.ParseIP(value) == nil {
		return []string{"must be a valid IP address, (e.g. 10.9.8.7 or 2001:db8::ffff)"}
	}
	return nil
}

// IsValidIPv4Address tests that the argument is a valid IPv4 address.
func IsValidIPv4Address(fldPath *field.Path, value string) field.ErrorList {
	var allErrors field.ErrorList
	ip := net.ParseIP(value)
	if ip == nil || ip.To4() == nil {
		allErrors = append(allErrors, field.Invalid(fldPath, value, "must be a valid IPv4 address"))
	}
	return allErrors
}

// IsValidIPv6Address tests that the argument is a valid IPv6 address.
func IsValidIPv6Address(fldPath *field.Path, value string) field.ErrorList {
	var allErrors field.ErrorList
	ip := net.ParseIP(value)
	if ip == nil || ip.To4() != nil {
		allErrors = append(allErrors, field.Invalid(fldPath, value, "must be a valid IPv6 address"))
	}
	return allErrors
}

const percentFmt string = "[0-9]+%"
const percentErrMsg string = "a valid percent string must be a numeric string followed by an ending '%'"

var percentRegexp = regexp.MustCompile("^" + percentFmt + "$")

// IsValidPercent checks that string is in the form of a percentage
func IsValidPercent(percent string) []string {
	if !percentRegexp.MatchString(percent) {
		return []string{RegexError(percentErrMsg, percentFmt, "1%", "93%")}
	}
	return nil
}

const httpHeaderNameFmt string = "[-A-Za-z0-9]+"
const httpHeaderNameErrMsg string = "a valid HTTP header must consist of alphanumeric characters or '-'"

var httpHeaderNameRegexp = regexp.MustCompile("^" + httpHeaderNameFmt + "$")

// IsHTTPHeaderName checks that a string conforms to the Go HTTP library's
// definition of a valid header field name (a stricter subset than RFC7230).
func IsHTTPHeaderName(value string) []string {
	if !httpHeaderNameRegexp.MatchString(value) {
		return []string{RegexError(httpHeaderNameErrMsg, httpHeaderNameFmt, "X-Header-Name")}
	}
	return nil
}

const envVarNameFmt = "[-._a-zA-Z][-._a-zA-Z0-9]*"
const envVarNameFmtErrMsg string = "a valid environment variable name must consist of alphabetic characters, digits, '_', '-', or '.', and must not start with a digit"

var envVarNameRegexp = regexp.MustCompile("^" + envVarNameFmt + "$")

// IsEnvVarName tests if a string is a valid environment variable name.
func IsEnvVarName(value string) []string {
	var errs []string
	if !envVarNameRegexp.MatchString(value) {
		errs = append(errs, RegexError(envVarNameFmtErrMsg, envVarNameFmt, "my.env-name", "MY_ENV.NAME", "MyEnvName1"))
	}

	errs = append(errs, hasChDirPrefix(value)...)
	return errs
}

const configMapKeyFmt = `[-._a-zA-Z0-9]+`
const configMapKeyErrMsg string = "a valid config key must consist of alphanumeric characters, '-', '_' or '.'"

var configMapKeyRegexp = regexp.MustCompile("^" + configMapKeyFmt + "$")

// IsConfigMapKey tests for a string that is a valid key for a ConfigMap or Secret
func IsConfigMapKey(value string) []string {
	var errs []string
	if len(value) > DNS1123SubdomainMaxLength {
		errs = append(errs, MaxLenError(DNS1123SubdomainMaxLength))
	}
	if !configMapKeyRegexp.MatchString(value) {
		errs = append(errs, RegexError(configMapKeyErrMsg, configMapKeyFmt, "key.name", "KEY_NAME", "key-name"))
	}
	errs = append(errs, hasChDirPrefix(value)...)
	return errs
}

// MaxLenError returns a string explanation of a "string too long" validation
// failure.
func MaxLenError(length int) string {
	return fmt.Sprintf("must be no more than %d characters", length)
}

// RegexError returns a string explanation of a regex validation failure.
func RegexError(msg string, fmt string, examples ...string) string {
	if len(examples) == 0 {
		return msg + " (regex used for validation is '" + fmt + "')"
	}
	msg += " (e.g. "
	for i := range examples {
		if i > 0 {
			msg += " or "
		}
		msg += "'" + examples[i] + "', "
	}
	msg += "regex used for validation is '" + fmt + "')"
	return msg
}

// EmptyError returns a string explanation of a "must not be empty" validation
// failure.
func EmptyError() string {
	return "must be non-empty"
}

func prefixEach(msgs []string, prefix string) []string {
	for i := range msgs {
		msgs[i] = prefix + msgs[i]
	}
	return msgs
}

// InclusiveRangeError returns a string explanation of a numeric "must be
// between" validation failure.
func InclusiveRangeError(lo, hi int) string {
	return fmt.Sprintf(`must be between %d and %d, inclusive`, lo, hi)
}

func hasChDirPrefix(value string) []string {
	var errs []string
	switch {
	case value == ".":
		errs = append(errs, `must not be '.'`)
	case value == "..":
		errs = append(errs, `must not be '..'`)
	case strings.HasPrefix(value, ".."):
		errs = append(errs, `must not start with '..'`)
	}
	return errs
}

// IsValidSocketAddr checks that string represents a valid socket address
// as defined in RFC 789. (e.g 0.0.0.0:10254 or [::]:10254))
func IsValidSocketAddr(value string) []string {
	var errs []string
	ip, port, err := net.SplitHostPort(value)
	if err != nil {
		errs = append(errs, "must be a valid socket address format, (e.g. 0.0.0.0:10254 or [::]:10254)")
		return errs
	}
	portInt, _ := strconv.Atoi(port)
	errs = append(errs, IsValidPortNum(portInt)...)
	errs = append(errs, IsValidIP(ip)...)
	return errs
}<|MERGE_RESOLUTION|>--- conflicted
+++ resolved
@@ -106,14 +106,11 @@
 	if len(strings.Split(name, ".")) < 2 {
 		return append(allErrors, field.Invalid(fldPath, name, "should be a domain with at least two segments separated by dots"))
 	}
-<<<<<<< HEAD
-=======
 	for _, label := range strings.Split(name, ".") {
 		if errs := IsDNS1123Label(label); len(errs) > 0 {
 			return append(allErrors, field.Invalid(fldPath, label, strings.Join(errs, ",")))
 		}
 	}
->>>>>>> 14ca838f
 	return allErrors
 }
 
