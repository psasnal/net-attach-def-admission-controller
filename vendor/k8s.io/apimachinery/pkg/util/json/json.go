/*
Copyright 2015 The Kubernetes Authors.

Licensed under the Apache License, Version 2.0 (the "License");
you may not use this file except in compliance with the License.
You may obtain a copy of the License at

    http://www.apache.org/licenses/LICENSE-2.0

Unless required by applicable law or agreed to in writing, software
distributed under the License is distributed on an "AS IS" BASIS,
WITHOUT WARRANTIES OR CONDITIONS OF ANY KIND, either express or implied.
See the License for the specific language governing permissions and
limitations under the License.
*/

package json

import (
	"bytes"
	"encoding/json"
	"fmt"
	"io"
)

// NewEncoder delegates to json.NewEncoder
// It is only here so this package can be a drop-in for common encoding/json uses
func NewEncoder(w io.Writer) *json.Encoder {
	return json.NewEncoder(w)
}

// Marshal delegates to json.Marshal
// It is only here so this package can be a drop-in for common encoding/json uses
func Marshal(v interface{}) ([]byte, error) {
	return json.Marshal(v)
}

// limit recursive depth to prevent stack overflow errors
const maxDepth = 10000

// Unmarshal unmarshals the given data
// If v is a *map[string]interface{}, *[]interface{}, or *interface{} numbers
// are converted to int64 or float64
func Unmarshal(data []byte, v interface{}) error {
	switch v := v.(type) {
	case *map[string]interface{}:
		// Build a decoder from the given data
		decoder := json.NewDecoder(bytes.NewBuffer(data))
		// Preserve numbers, rather than casting to float64 automatically
		decoder.UseNumber()
		// Run the decode
		if err := decoder.Decode(v); err != nil {
			return err
		}
		// If the decode succeeds, post-process the map to convert json.Number objects to int64 or float64
<<<<<<< HEAD
		return convertMapNumbers(*v, 0)
=======
		return ConvertMapNumbers(*v, 0)
>>>>>>> 14ca838f

	case *[]interface{}:
		// Build a decoder from the given data
		decoder := json.NewDecoder(bytes.NewBuffer(data))
		// Preserve numbers, rather than casting to float64 automatically
		decoder.UseNumber()
		// Run the decode
		if err := decoder.Decode(v); err != nil {
			return err
		}
		// If the decode succeeds, post-process the map to convert json.Number objects to int64 or float64
<<<<<<< HEAD
		return convertSliceNumbers(*v, 0)
=======
		return ConvertSliceNumbers(*v, 0)
>>>>>>> 14ca838f

	case *interface{}:
		// Build a decoder from the given data
		decoder := json.NewDecoder(bytes.NewBuffer(data))
		// Preserve numbers, rather than casting to float64 automatically
		decoder.UseNumber()
		// Run the decode
		if err := decoder.Decode(v); err != nil {
			return err
		}
		// If the decode succeeds, post-process the map to convert json.Number objects to int64 or float64
<<<<<<< HEAD
		return convertInterfaceNumbers(v, 0)
=======
		return ConvertInterfaceNumbers(v, 0)
>>>>>>> 14ca838f

	default:
		return json.Unmarshal(data, v)
	}
}

<<<<<<< HEAD
func convertInterfaceNumbers(v *interface{}, depth int) error {
=======
// ConvertInterfaceNumbers converts any json.Number values to int64 or float64.
// Values which are map[string]interface{} or []interface{} are recursively visited
func ConvertInterfaceNumbers(v *interface{}, depth int) error {
>>>>>>> 14ca838f
	var err error
	switch v2 := (*v).(type) {
	case json.Number:
		*v, err = convertNumber(v2)
	case map[string]interface{}:
<<<<<<< HEAD
		err = convertMapNumbers(v2, depth+1)
	case []interface{}:
		err = convertSliceNumbers(v2, depth+1)
=======
		err = ConvertMapNumbers(v2, depth+1)
	case []interface{}:
		err = ConvertSliceNumbers(v2, depth+1)
>>>>>>> 14ca838f
	}
	return err
}

<<<<<<< HEAD
// convertMapNumbers traverses the map, converting any json.Number values to int64 or float64.
// values which are map[string]interface{} or []interface{} are recursively visited
func convertMapNumbers(m map[string]interface{}, depth int) error {
=======
// ConvertMapNumbers traverses the map, converting any json.Number values to int64 or float64.
// values which are map[string]interface{} or []interface{} are recursively visited
func ConvertMapNumbers(m map[string]interface{}, depth int) error {
>>>>>>> 14ca838f
	if depth > maxDepth {
		return fmt.Errorf("exceeded max depth of %d", maxDepth)
	}

	var err error
	for k, v := range m {
		switch v := v.(type) {
		case json.Number:
			m[k], err = convertNumber(v)
		case map[string]interface{}:
<<<<<<< HEAD
			err = convertMapNumbers(v, depth+1)
		case []interface{}:
			err = convertSliceNumbers(v, depth+1)
=======
			err = ConvertMapNumbers(v, depth+1)
		case []interface{}:
			err = ConvertSliceNumbers(v, depth+1)
>>>>>>> 14ca838f
		}
		if err != nil {
			return err
		}
	}
	return nil
}

// ConvertSliceNumbers traverses the slice, converting any json.Number values to int64 or float64.
// values which are map[string]interface{} or []interface{} are recursively visited
<<<<<<< HEAD
func convertSliceNumbers(s []interface{}, depth int) error {
=======
func ConvertSliceNumbers(s []interface{}, depth int) error {
>>>>>>> 14ca838f
	if depth > maxDepth {
		return fmt.Errorf("exceeded max depth of %d", maxDepth)
	}

	var err error
	for i, v := range s {
		switch v := v.(type) {
		case json.Number:
			s[i], err = convertNumber(v)
		case map[string]interface{}:
<<<<<<< HEAD
			err = convertMapNumbers(v, depth+1)
		case []interface{}:
			err = convertSliceNumbers(v, depth+1)
=======
			err = ConvertMapNumbers(v, depth+1)
		case []interface{}:
			err = ConvertSliceNumbers(v, depth+1)
>>>>>>> 14ca838f
		}
		if err != nil {
			return err
		}
	}
	return nil
}

// convertNumber converts a json.Number to an int64 or float64, or returns an error
func convertNumber(n json.Number) (interface{}, error) {
	// Attempt to convert to an int64 first
	if i, err := n.Int64(); err == nil {
		return i, nil
	}
	// Return a float64 (default json.Decode() behavior)
	// An overflow will return an error
	return n.Float64()
}<|MERGE_RESOLUTION|>--- conflicted
+++ resolved
@@ -53,11 +53,7 @@
 			return err
 		}
 		// If the decode succeeds, post-process the map to convert json.Number objects to int64 or float64
-<<<<<<< HEAD
-		return convertMapNumbers(*v, 0)
-=======
 		return ConvertMapNumbers(*v, 0)
->>>>>>> 14ca838f
 
 	case *[]interface{}:
 		// Build a decoder from the given data
@@ -69,11 +65,7 @@
 			return err
 		}
 		// If the decode succeeds, post-process the map to convert json.Number objects to int64 or float64
-<<<<<<< HEAD
-		return convertSliceNumbers(*v, 0)
-=======
 		return ConvertSliceNumbers(*v, 0)
->>>>>>> 14ca838f
 
 	case *interface{}:
 		// Build a decoder from the given data
@@ -85,51 +77,31 @@
 			return err
 		}
 		// If the decode succeeds, post-process the map to convert json.Number objects to int64 or float64
-<<<<<<< HEAD
-		return convertInterfaceNumbers(v, 0)
-=======
 		return ConvertInterfaceNumbers(v, 0)
->>>>>>> 14ca838f
 
 	default:
 		return json.Unmarshal(data, v)
 	}
 }
 
-<<<<<<< HEAD
-func convertInterfaceNumbers(v *interface{}, depth int) error {
-=======
 // ConvertInterfaceNumbers converts any json.Number values to int64 or float64.
 // Values which are map[string]interface{} or []interface{} are recursively visited
 func ConvertInterfaceNumbers(v *interface{}, depth int) error {
->>>>>>> 14ca838f
 	var err error
 	switch v2 := (*v).(type) {
 	case json.Number:
 		*v, err = convertNumber(v2)
 	case map[string]interface{}:
-<<<<<<< HEAD
-		err = convertMapNumbers(v2, depth+1)
-	case []interface{}:
-		err = convertSliceNumbers(v2, depth+1)
-=======
 		err = ConvertMapNumbers(v2, depth+1)
 	case []interface{}:
 		err = ConvertSliceNumbers(v2, depth+1)
->>>>>>> 14ca838f
 	}
 	return err
 }
 
-<<<<<<< HEAD
-// convertMapNumbers traverses the map, converting any json.Number values to int64 or float64.
-// values which are map[string]interface{} or []interface{} are recursively visited
-func convertMapNumbers(m map[string]interface{}, depth int) error {
-=======
 // ConvertMapNumbers traverses the map, converting any json.Number values to int64 or float64.
 // values which are map[string]interface{} or []interface{} are recursively visited
 func ConvertMapNumbers(m map[string]interface{}, depth int) error {
->>>>>>> 14ca838f
 	if depth > maxDepth {
 		return fmt.Errorf("exceeded max depth of %d", maxDepth)
 	}
@@ -140,15 +112,9 @@
 		case json.Number:
 			m[k], err = convertNumber(v)
 		case map[string]interface{}:
-<<<<<<< HEAD
-			err = convertMapNumbers(v, depth+1)
-		case []interface{}:
-			err = convertSliceNumbers(v, depth+1)
-=======
 			err = ConvertMapNumbers(v, depth+1)
 		case []interface{}:
 			err = ConvertSliceNumbers(v, depth+1)
->>>>>>> 14ca838f
 		}
 		if err != nil {
 			return err
@@ -159,11 +125,7 @@
 
 // ConvertSliceNumbers traverses the slice, converting any json.Number values to int64 or float64.
 // values which are map[string]interface{} or []interface{} are recursively visited
-<<<<<<< HEAD
-func convertSliceNumbers(s []interface{}, depth int) error {
-=======
 func ConvertSliceNumbers(s []interface{}, depth int) error {
->>>>>>> 14ca838f
 	if depth > maxDepth {
 		return fmt.Errorf("exceeded max depth of %d", maxDepth)
 	}
@@ -174,15 +136,9 @@
 		case json.Number:
 			s[i], err = convertNumber(v)
 		case map[string]interface{}:
-<<<<<<< HEAD
-			err = convertMapNumbers(v, depth+1)
-		case []interface{}:
-			err = convertSliceNumbers(v, depth+1)
-=======
 			err = ConvertMapNumbers(v, depth+1)
 		case []interface{}:
 			err = ConvertSliceNumbers(v, depth+1)
->>>>>>> 14ca838f
 		}
 		if err != nil {
 			return err
