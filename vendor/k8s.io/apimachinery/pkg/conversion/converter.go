/*
Copyright 2014 The Kubernetes Authors.

Licensed under the Apache License, Version 2.0 (the "License");
you may not use this file except in compliance with the License.
You may obtain a copy of the License at

    http://www.apache.org/licenses/LICENSE-2.0

Unless required by applicable law or agreed to in writing, software
distributed under the License is distributed on an "AS IS" BASIS,
WITHOUT WARRANTIES OR CONDITIONS OF ANY KIND, either express or implied.
See the License for the specific language governing permissions and
limitations under the License.
*/

package conversion

import (
	"fmt"
	"reflect"
)

type typePair struct {
	source reflect.Type
	dest   reflect.Type
}

type NameFunc func(t reflect.Type) string

var DefaultNameFunc = func(t reflect.Type) string { return t.Name() }

// ConversionFunc converts the object a into the object b, reusing arrays or objects
// or pointers if necessary. It should return an error if the object cannot be converted
// or if some data is invalid. If you do not wish a and b to share fields or nested
// objects, you must copy a before calling this function.
type ConversionFunc func(a, b interface{}, scope Scope) error

// Converter knows how to convert one type to another.
type Converter struct {
	// Map from the conversion pair to a function which can
	// do the conversion.
	conversionFuncs          ConversionFuncs
	generatedConversionFuncs ConversionFuncs

	// Set of conversions that should be treated as a no-op
	ignoredConversions        map[typePair]struct{}
	ignoredUntypedConversions map[typePair]struct{}
<<<<<<< HEAD

	// This is a map from a source field type and name, to a list of destination
	// field type and name.
	structFieldDests map[typeNamePair][]typeNamePair

	// Allows for the opposite lookup of structFieldDests. So that SourceFromDest
	// copy flag also works. So this is a map of destination field name, to potential
	// source field name and type to look for.
	structFieldSources map[typeNamePair][]typeNamePair

	// Map from an input type to a function which can apply a key name mapping
	inputFieldMappingFuncs map[reflect.Type]FieldMappingFunc

	// Map from an input type to a set of default conversion flags.
	inputDefaultFlags map[reflect.Type]FieldMatchingFlags

	// If non-nil, will be called to print helpful debugging info. Quite verbose.
	Debug DebugLogger
=======
>>>>>>> 14ca838f

	// nameFunc is called to retrieve the name of a type; this name is used for the
	// purpose of deciding whether two types match or not (i.e., will we attempt to
	// do a conversion). The default returns the go type name.
	nameFunc func(t reflect.Type) string
}

// NewConverter creates a new Converter object.
func NewConverter(nameFn NameFunc) *Converter {
	c := &Converter{
		conversionFuncs:           NewConversionFuncs(),
		generatedConversionFuncs:  NewConversionFuncs(),
		ignoredConversions:        make(map[typePair]struct{}),
		ignoredUntypedConversions: make(map[typePair]struct{}),
		nameFunc:                  nameFn,
<<<<<<< HEAD
		structFieldDests:          make(map[typeNamePair][]typeNamePair),
		structFieldSources:        make(map[typeNamePair][]typeNamePair),

		inputFieldMappingFuncs: make(map[reflect.Type]FieldMappingFunc),
		inputDefaultFlags:      make(map[reflect.Type]FieldMatchingFlags),
=======
>>>>>>> 14ca838f
	}
	c.RegisterUntypedConversionFunc(
		(*[]byte)(nil), (*[]byte)(nil),
		func(a, b interface{}, s Scope) error {
			return Convert_Slice_byte_To_Slice_byte(a.(*[]byte), b.(*[]byte), s)
		},
	)
	return c
}

// WithConversions returns a Converter that is a copy of c but with the additional
// fns merged on top.
func (c *Converter) WithConversions(fns ConversionFuncs) *Converter {
	copied := *c
	copied.conversionFuncs = c.conversionFuncs.Merge(fns)
	return &copied
}

// DefaultMeta returns meta for a given type.
func (c *Converter) DefaultMeta(t reflect.Type) *Meta {
	return &Meta{}
}

// Convert_Slice_byte_To_Slice_byte prevents recursing into every byte
func Convert_Slice_byte_To_Slice_byte(in *[]byte, out *[]byte, s Scope) error {
	if *in == nil {
		*out = nil
		return nil
	}
	*out = make([]byte, len(*in))
	copy(*out, *in)
	return nil
}

// Scope is passed to conversion funcs to allow them to continue an ongoing conversion.
// If multiple converters exist in the system, Scope will allow you to use the correct one
// from a conversion function--that is, the one your conversion function was called by.
type Scope interface {
	// Call Convert to convert sub-objects. Note that if you call it with your own exact
	// parameters, you'll run out of stack space before anything useful happens.
<<<<<<< HEAD
	Convert(src, dest interface{}, flags FieldMatchingFlags) error

	// SrcTags and DestTags contain the struct tags that src and dest had, respectively.
	// If the enclosing object was not a struct, then these will contain no tags, of course.
	SrcTag() reflect.StructTag
	DestTag() reflect.StructTag

	// Flags returns the flags with which the conversion was started.
	Flags() FieldMatchingFlags
=======
	Convert(src, dest interface{}) error
>>>>>>> 14ca838f

	// Meta returns any information originally passed to Convert.
	Meta() *Meta
}

func NewConversionFuncs() ConversionFuncs {
	return ConversionFuncs{
		untyped: make(map[typePair]ConversionFunc),
	}
}

type ConversionFuncs struct {
	untyped map[typePair]ConversionFunc
}

// AddUntyped adds the provided conversion function to the lookup table for the types that are
// supplied as a and b. a and b must be pointers or an error is returned. This method overwrites
// previously defined functions.
func (c ConversionFuncs) AddUntyped(a, b interface{}, fn ConversionFunc) error {
	tA, tB := reflect.TypeOf(a), reflect.TypeOf(b)
	if tA.Kind() != reflect.Ptr {
		return fmt.Errorf("the type %T must be a pointer to register as an untyped conversion", a)
	}
	if tB.Kind() != reflect.Ptr {
		return fmt.Errorf("the type %T must be a pointer to register as an untyped conversion", b)
	}
	c.untyped[typePair{tA, tB}] = fn
	return nil
}

// Merge returns a new ConversionFuncs that contains all conversions from
// both other and c, with other conversions taking precedence.
func (c ConversionFuncs) Merge(other ConversionFuncs) ConversionFuncs {
	merged := NewConversionFuncs()
	for k, v := range c.untyped {
		merged.untyped[k] = v
	}
	for k, v := range other.untyped {
		merged.untyped[k] = v
	}
	return merged
}

// Meta is supplied by Scheme, when it calls Convert.
type Meta struct {
	// Context is an optional field that callers may use to pass info to conversion functions.
	Context interface{}
}

// scope contains information about an ongoing conversion.
type scope struct {
	converter *Converter
	meta      *Meta
}

// Convert continues a conversion.
<<<<<<< HEAD
func (s *scope) Convert(src, dest interface{}, flags FieldMatchingFlags) error {
	return s.converter.Convert(src, dest, flags, s.meta)
}

// SrcTag returns the tag of the struct containing the current source item, if any.
func (s *scope) SrcTag() reflect.StructTag {
	return s.srcStack.top().tag
}

// DestTag returns the tag of the struct containing the current dest item, if any.
func (s *scope) DestTag() reflect.StructTag {
	return s.destStack.top().tag
}

// Flags returns the flags with which the current conversion was started.
func (s *scope) Flags() FieldMatchingFlags {
	return s.flags
=======
func (s *scope) Convert(src, dest interface{}) error {
	return s.converter.Convert(src, dest, s.meta)
>>>>>>> 14ca838f
}

// Meta returns the meta object that was originally passed to Convert.
func (s *scope) Meta() *Meta {
	return s.meta
}

<<<<<<< HEAD
// describe prints the path to get to the current (source, dest) values.
func (s *scope) describe() (src, dest string) {
	return s.srcStack.describe(), s.destStack.describe()
}

// error makes an error that includes information about where we were in the objects
// we were asked to convert.
func (s *scope) errorf(message string, args ...interface{}) error {
	srcPath, destPath := s.describe()
	where := fmt.Sprintf("converting %v to %v: ", srcPath, destPath)
	return fmt.Errorf(where+message, args...)
}

// Verifies whether a conversion function has a correct signature.
func verifyConversionFunctionSignature(ft reflect.Type) error {
	if ft.Kind() != reflect.Func {
		return fmt.Errorf("expected func, got: %v", ft)
	}
	if ft.NumIn() != 3 {
		return fmt.Errorf("expected three 'in' params, got: %v", ft)
	}
	if ft.NumOut() != 1 {
		return fmt.Errorf("expected one 'out' param, got: %v", ft)
	}
	if ft.In(0).Kind() != reflect.Ptr {
		return fmt.Errorf("expected pointer arg for 'in' param 0, got: %v", ft)
	}
	if ft.In(1).Kind() != reflect.Ptr {
		return fmt.Errorf("expected pointer arg for 'in' param 1, got: %v", ft)
	}
	scopeType := Scope(nil)
	if e, a := reflect.TypeOf(&scopeType).Elem(), ft.In(2); e != a {
		return fmt.Errorf("expected '%v' arg for 'in' param 2, got '%v' (%v)", e, a, ft)
	}
	var forErrorType error
	// This convolution is necessary, otherwise TypeOf picks up on the fact
	// that forErrorType is nil.
	errorType := reflect.TypeOf(&forErrorType).Elem()
	if ft.Out(0) != errorType {
		return fmt.Errorf("expected error return, got: %v", ft)
	}
	return nil
}

=======
>>>>>>> 14ca838f
// RegisterUntypedConversionFunc registers a function that converts between a and b by passing objects of those
// types to the provided function. The function *must* accept objects of a and b - this machinery will not enforce
// any other guarantee.
func (c *Converter) RegisterUntypedConversionFunc(a, b interface{}, fn ConversionFunc) error {
	return c.conversionFuncs.AddUntyped(a, b, fn)
}

// RegisterGeneratedUntypedConversionFunc registers a function that converts between a and b by passing objects of those
// types to the provided function. The function *must* accept objects of a and b - this machinery will not enforce
// any other guarantee.
func (c *Converter) RegisterGeneratedUntypedConversionFunc(a, b interface{}, fn ConversionFunc) error {
	return c.generatedConversionFuncs.AddUntyped(a, b, fn)
}

// RegisterIgnoredConversion registers a "no-op" for conversion, where any requested
// conversion between from and to is ignored.
func (c *Converter) RegisterIgnoredConversion(from, to interface{}) error {
	typeFrom := reflect.TypeOf(from)
	typeTo := reflect.TypeOf(to)
	if reflect.TypeOf(from).Kind() != reflect.Ptr {
		return fmt.Errorf("expected pointer arg for 'from' param 0, got: %v", typeFrom)
	}
	if typeTo.Kind() != reflect.Ptr {
		return fmt.Errorf("expected pointer arg for 'to' param 1, got: %v", typeTo)
	}
	c.ignoredConversions[typePair{typeFrom.Elem(), typeTo.Elem()}] = struct{}{}
	c.ignoredUntypedConversions[typePair{typeFrom, typeTo}] = struct{}{}
	return nil
}

// Convert will translate src to dest if it knows how. Both must be pointers.
// If no conversion func is registered and the default copying mechanism
// doesn't work on this type pair, an error will be returned.
// 'meta' is given to allow you to pass information to conversion functions,
// it is not used by Convert() other than storing it in the scope.
// Not safe for objects with cyclic references!
<<<<<<< HEAD
func (c *Converter) Convert(src, dest interface{}, flags FieldMatchingFlags, meta *Meta) error {
	return c.doConversion(src, dest, flags, meta, c.convert)
}

type conversionFunc func(sv, dv reflect.Value, scope *scope) error

func (c *Converter) doConversion(src, dest interface{}, flags FieldMatchingFlags, meta *Meta, f conversionFunc) error {
=======
func (c *Converter) Convert(src, dest interface{}, meta *Meta) error {
>>>>>>> 14ca838f
	pair := typePair{reflect.TypeOf(src), reflect.TypeOf(dest)}
	scope := &scope{
		converter: c,
		meta:      meta,
	}

	// ignore conversions of this type
	if _, ok := c.ignoredUntypedConversions[pair]; ok {
		return nil
	}
	if fn, ok := c.conversionFuncs.untyped[pair]; ok {
		return fn(src, dest, scope)
	}
	if fn, ok := c.generatedConversionFuncs.untyped[pair]; ok {
		return fn(src, dest, scope)
	}

	dv, err := EnforcePtr(dest)
	if err != nil {
		return err
	}
	sv, err := EnforcePtr(src)
	if err != nil {
		return err
	}
<<<<<<< HEAD
	// Leave something on the stack, so that calls to struct tag getters never fail.
	scope.srcStack.push(scopeStackElem{})
	scope.destStack.push(scopeStackElem{})
	return f(sv, dv, scope)
}

// callUntyped calls predefined conversion func.
func (c *Converter) callUntyped(sv, dv reflect.Value, f ConversionFunc, scope *scope) error {
	if !dv.CanAddr() {
		return scope.errorf("cant addr dest")
	}
	var svPointer reflect.Value
	if sv.CanAddr() {
		svPointer = sv.Addr()
	} else {
		svPointer = reflect.New(sv.Type())
		svPointer.Elem().Set(sv)
	}
	dvPointer := dv.Addr()
	return f(svPointer.Interface(), dvPointer.Interface(), scope)
}

// convert recursively copies sv into dv, calling an appropriate conversion function if
// one is registered.
func (c *Converter) convert(sv, dv reflect.Value, scope *scope) error {
	dt, st := dv.Type(), sv.Type()
	pair := typePair{st, dt}

	// ignore conversions of this type
	if _, ok := c.ignoredConversions[pair]; ok {
		if c.Debug != nil {
			c.Debug.Logf("Ignoring conversion of '%v' to '%v'", st, dt)
		}
		return nil
	}

	// Convert sv to dv.
	pair = typePair{reflect.PtrTo(sv.Type()), reflect.PtrTo(dv.Type())}
	if f, ok := c.conversionFuncs.untyped[pair]; ok {
		return c.callUntyped(sv, dv, f, scope)
	}
	if f, ok := c.generatedConversionFuncs.untyped[pair]; ok {
		return c.callUntyped(sv, dv, f, scope)
	}

	if !dv.CanSet() {
		return scope.errorf("Cannot set dest. (Tried to deep copy something with unexported fields?)")
	}

	if !scope.flags.IsSet(AllowDifferentFieldTypeNames) && c.nameFunc(dt) != c.nameFunc(st) {
		return scope.errorf(
			"type names don't match (%v, %v), and no conversion 'func (%v, %v) error' registered.",
			c.nameFunc(st), c.nameFunc(dt), st, dt)
	}

	switch st.Kind() {
	case reflect.Map, reflect.Ptr, reflect.Slice, reflect.Interface, reflect.Struct:
		// Don't copy these via assignment/conversion!
	default:
		// This should handle all simple types.
		if st.AssignableTo(dt) {
			dv.Set(sv)
			return nil
		}
		if st.ConvertibleTo(dt) {
			dv.Set(sv.Convert(dt))
			return nil
		}
	}

	if c.Debug != nil {
		c.Debug.Logf("Trying to convert '%v' to '%v'", st, dt)
	}

	scope.srcStack.push(scopeStackElem{value: sv})
	scope.destStack.push(scopeStackElem{value: dv})
	defer scope.srcStack.pop()
	defer scope.destStack.pop()

	switch dv.Kind() {
	case reflect.Struct:
		return c.convertKV(toKVValue(sv), toKVValue(dv), scope)
	case reflect.Slice:
		if sv.IsNil() {
			// Don't make a zero-length slice.
			dv.Set(reflect.Zero(dt))
			return nil
		}
		dv.Set(reflect.MakeSlice(dt, sv.Len(), sv.Cap()))
		for i := 0; i < sv.Len(); i++ {
			scope.setIndices(i, i)
			if err := c.convert(sv.Index(i), dv.Index(i), scope); err != nil {
				return err
			}
		}
	case reflect.Ptr:
		if sv.IsNil() {
			// Don't copy a nil ptr!
			dv.Set(reflect.Zero(dt))
			return nil
		}
		dv.Set(reflect.New(dt.Elem()))
		switch st.Kind() {
		case reflect.Ptr, reflect.Interface:
			return c.convert(sv.Elem(), dv.Elem(), scope)
		default:
			return c.convert(sv, dv.Elem(), scope)
		}
	case reflect.Map:
		if sv.IsNil() {
			// Don't copy a nil ptr!
			dv.Set(reflect.Zero(dt))
			return nil
		}
		dv.Set(reflect.MakeMap(dt))
		for _, sk := range sv.MapKeys() {
			dk := reflect.New(dt.Key()).Elem()
			if err := c.convert(sk, dk, scope); err != nil {
				return err
			}
			dkv := reflect.New(dt.Elem()).Elem()
			scope.setKeys(sk.Interface(), dk.Interface())
			// TODO:  sv.MapIndex(sk) may return a value with CanAddr() == false,
			// because a map[string]struct{} does not allow a pointer reference.
			// Calling a custom conversion function defined for the map value
			// will panic. Example is PodInfo map[string]ContainerStatus.
			if err := c.convert(sv.MapIndex(sk), dkv, scope); err != nil {
				return err
			}
			dv.SetMapIndex(dk, dkv)
		}
	case reflect.Interface:
		if sv.IsNil() {
			// Don't copy a nil interface!
			dv.Set(reflect.Zero(dt))
			return nil
		}
		tmpdv := reflect.New(sv.Elem().Type()).Elem()
		if err := c.convert(sv.Elem(), tmpdv, scope); err != nil {
			return err
		}
		dv.Set(reflect.ValueOf(tmpdv.Interface()))
		return nil
	default:
		return scope.errorf("couldn't copy '%v' into '%v'; didn't understand types", st, dt)
	}
	return nil
}

var stringType = reflect.TypeOf("")

func toKVValue(v reflect.Value) kvValue {
	switch v.Kind() {
	case reflect.Struct:
		return structAdaptor(v)
	case reflect.Map:
		if v.Type().Key().AssignableTo(stringType) {
			return stringMapAdaptor(v)
		}
	}

	return nil
}

// kvValue lets us write the same conversion logic to work with both maps
// and structs. Only maps with string keys make sense for this.
type kvValue interface {
	// returns all keys, as a []string.
	keys() []string
	// Will just return "" for maps.
	tagOf(key string) reflect.StructTag
	// Will return the zero Value if the key doesn't exist.
	value(key string) reflect.Value
	// Maps require explicit setting-- will do nothing for structs.
	// Returns false on failure.
	confirmSet(key string, v reflect.Value) bool
}

type stringMapAdaptor reflect.Value

func (a stringMapAdaptor) len() int {
	return reflect.Value(a).Len()
}

func (a stringMapAdaptor) keys() []string {
	v := reflect.Value(a)
	keys := make([]string, v.Len())
	for i, v := range v.MapKeys() {
		if v.IsNil() {
			continue
		}
		switch t := v.Interface().(type) {
		case string:
			keys[i] = t
		}
	}
	return keys
}

func (a stringMapAdaptor) tagOf(key string) reflect.StructTag {
	return ""
}

func (a stringMapAdaptor) value(key string) reflect.Value {
	return reflect.Value(a).MapIndex(reflect.ValueOf(key))
}

func (a stringMapAdaptor) confirmSet(key string, v reflect.Value) bool {
	return true
}

type structAdaptor reflect.Value

func (a structAdaptor) len() int {
	v := reflect.Value(a)
	return v.Type().NumField()
}

func (a structAdaptor) keys() []string {
	v := reflect.Value(a)
	t := v.Type()
	keys := make([]string, t.NumField())
	for i := range keys {
		keys[i] = t.Field(i).Name
	}
	return keys
}

func (a structAdaptor) tagOf(key string) reflect.StructTag {
	v := reflect.Value(a)
	field, ok := v.Type().FieldByName(key)
	if ok {
		return field.Tag
	}
	return ""
}

func (a structAdaptor) value(key string) reflect.Value {
	v := reflect.Value(a)
	return v.FieldByName(key)
}

func (a structAdaptor) confirmSet(key string, v reflect.Value) bool {
	return true
}

// convertKV can convert things that consist of key/value pairs, like structs
// and some maps.
func (c *Converter) convertKV(skv, dkv kvValue, scope *scope) error {
	if skv == nil || dkv == nil {
		// TODO: add keys to stack to support really understandable error messages.
		return fmt.Errorf("Unable to convert %#v to %#v", skv, dkv)
	}

	lister := dkv
	if scope.flags.IsSet(SourceToDest) {
		lister = skv
	}

	var mapping FieldMappingFunc
	if scope.meta != nil && scope.meta.KeyNameMapping != nil {
		mapping = scope.meta.KeyNameMapping
	}

	for _, key := range lister.keys() {
		if found, err := c.checkField(key, skv, dkv, scope); found {
			if err != nil {
				return err
			}
			continue
		}
		stag := skv.tagOf(key)
		dtag := dkv.tagOf(key)
		skey := key
		dkey := key
		if mapping != nil {
			skey, dkey = scope.meta.KeyNameMapping(key, stag, dtag)
		}

		df := dkv.value(dkey)
		sf := skv.value(skey)
		if !df.IsValid() || !sf.IsValid() {
			switch {
			case scope.flags.IsSet(IgnoreMissingFields):
				// No error.
			case scope.flags.IsSet(SourceToDest):
				return scope.errorf("%v not present in dest", dkey)
			default:
				return scope.errorf("%v not present in src", skey)
			}
			continue
		}
		scope.srcStack.top().key = skey
		scope.srcStack.top().tag = stag
		scope.destStack.top().key = dkey
		scope.destStack.top().tag = dtag
		if err := c.convert(sf, df, scope); err != nil {
			return err
		}
	}
	return nil
}

// checkField returns true if the field name matches any of the struct
// field copying rules. The error should be ignored if it returns false.
func (c *Converter) checkField(fieldName string, skv, dkv kvValue, scope *scope) (bool, error) {
	replacementMade := false
	if scope.flags.IsSet(DestFromSource) {
		df := dkv.value(fieldName)
		if !df.IsValid() {
			return false, nil
		}
		destKey := typeNamePair{df.Type(), fieldName}
		// Check each of the potential source (type, name) pairs to see if they're
		// present in sv.
		for _, potentialSourceKey := range c.structFieldSources[destKey] {
			sf := skv.value(potentialSourceKey.fieldName)
			if !sf.IsValid() {
				continue
			}
			if sf.Type() == potentialSourceKey.fieldType {
				// Both the source's name and type matched, so copy.
				scope.srcStack.top().key = potentialSourceKey.fieldName
				scope.destStack.top().key = fieldName
				if err := c.convert(sf, df, scope); err != nil {
					return true, err
				}
				dkv.confirmSet(fieldName, df)
				replacementMade = true
			}
		}
		return replacementMade, nil
	}

	sf := skv.value(fieldName)
	if !sf.IsValid() {
		return false, nil
	}
	srcKey := typeNamePair{sf.Type(), fieldName}
	// Check each of the potential dest (type, name) pairs to see if they're
	// present in dv.
	for _, potentialDestKey := range c.structFieldDests[srcKey] {
		df := dkv.value(potentialDestKey.fieldName)
		if !df.IsValid() {
			continue
		}
		if df.Type() == potentialDestKey.fieldType {
			// Both the dest's name and type matched, so copy.
			scope.srcStack.top().key = fieldName
			scope.destStack.top().key = potentialDestKey.fieldName
			if err := c.convert(sf, df, scope); err != nil {
				return true, err
			}
			dkv.confirmSet(potentialDestKey.fieldName, df)
			replacementMade = true
		}
	}
	return replacementMade, nil
=======
	return fmt.Errorf("converting (%s) to (%s): unknown conversion", sv.Type(), dv.Type())
>>>>>>> 14ca838f
}<|MERGE_RESOLUTION|>--- conflicted
+++ resolved
@@ -46,27 +46,6 @@
 	// Set of conversions that should be treated as a no-op
 	ignoredConversions        map[typePair]struct{}
 	ignoredUntypedConversions map[typePair]struct{}
-<<<<<<< HEAD
-
-	// This is a map from a source field type and name, to a list of destination
-	// field type and name.
-	structFieldDests map[typeNamePair][]typeNamePair
-
-	// Allows for the opposite lookup of structFieldDests. So that SourceFromDest
-	// copy flag also works. So this is a map of destination field name, to potential
-	// source field name and type to look for.
-	structFieldSources map[typeNamePair][]typeNamePair
-
-	// Map from an input type to a function which can apply a key name mapping
-	inputFieldMappingFuncs map[reflect.Type]FieldMappingFunc
-
-	// Map from an input type to a set of default conversion flags.
-	inputDefaultFlags map[reflect.Type]FieldMatchingFlags
-
-	// If non-nil, will be called to print helpful debugging info. Quite verbose.
-	Debug DebugLogger
-=======
->>>>>>> 14ca838f
 
 	// nameFunc is called to retrieve the name of a type; this name is used for the
 	// purpose of deciding whether two types match or not (i.e., will we attempt to
@@ -82,14 +61,6 @@
 		ignoredConversions:        make(map[typePair]struct{}),
 		ignoredUntypedConversions: make(map[typePair]struct{}),
 		nameFunc:                  nameFn,
-<<<<<<< HEAD
-		structFieldDests:          make(map[typeNamePair][]typeNamePair),
-		structFieldSources:        make(map[typeNamePair][]typeNamePair),
-
-		inputFieldMappingFuncs: make(map[reflect.Type]FieldMappingFunc),
-		inputDefaultFlags:      make(map[reflect.Type]FieldMatchingFlags),
-=======
->>>>>>> 14ca838f
 	}
 	c.RegisterUntypedConversionFunc(
 		(*[]byte)(nil), (*[]byte)(nil),
@@ -130,19 +101,7 @@
 type Scope interface {
 	// Call Convert to convert sub-objects. Note that if you call it with your own exact
 	// parameters, you'll run out of stack space before anything useful happens.
-<<<<<<< HEAD
-	Convert(src, dest interface{}, flags FieldMatchingFlags) error
-
-	// SrcTags and DestTags contain the struct tags that src and dest had, respectively.
-	// If the enclosing object was not a struct, then these will contain no tags, of course.
-	SrcTag() reflect.StructTag
-	DestTag() reflect.StructTag
-
-	// Flags returns the flags with which the conversion was started.
-	Flags() FieldMatchingFlags
-=======
 	Convert(src, dest interface{}) error
->>>>>>> 14ca838f
 
 	// Meta returns any information originally passed to Convert.
 	Meta() *Meta
@@ -199,28 +158,8 @@
 }
 
 // Convert continues a conversion.
-<<<<<<< HEAD
-func (s *scope) Convert(src, dest interface{}, flags FieldMatchingFlags) error {
-	return s.converter.Convert(src, dest, flags, s.meta)
-}
-
-// SrcTag returns the tag of the struct containing the current source item, if any.
-func (s *scope) SrcTag() reflect.StructTag {
-	return s.srcStack.top().tag
-}
-
-// DestTag returns the tag of the struct containing the current dest item, if any.
-func (s *scope) DestTag() reflect.StructTag {
-	return s.destStack.top().tag
-}
-
-// Flags returns the flags with which the current conversion was started.
-func (s *scope) Flags() FieldMatchingFlags {
-	return s.flags
-=======
 func (s *scope) Convert(src, dest interface{}) error {
 	return s.converter.Convert(src, dest, s.meta)
->>>>>>> 14ca838f
 }
 
 // Meta returns the meta object that was originally passed to Convert.
@@ -228,53 +167,6 @@
 	return s.meta
 }
 
-<<<<<<< HEAD
-// describe prints the path to get to the current (source, dest) values.
-func (s *scope) describe() (src, dest string) {
-	return s.srcStack.describe(), s.destStack.describe()
-}
-
-// error makes an error that includes information about where we were in the objects
-// we were asked to convert.
-func (s *scope) errorf(message string, args ...interface{}) error {
-	srcPath, destPath := s.describe()
-	where := fmt.Sprintf("converting %v to %v: ", srcPath, destPath)
-	return fmt.Errorf(where+message, args...)
-}
-
-// Verifies whether a conversion function has a correct signature.
-func verifyConversionFunctionSignature(ft reflect.Type) error {
-	if ft.Kind() != reflect.Func {
-		return fmt.Errorf("expected func, got: %v", ft)
-	}
-	if ft.NumIn() != 3 {
-		return fmt.Errorf("expected three 'in' params, got: %v", ft)
-	}
-	if ft.NumOut() != 1 {
-		return fmt.Errorf("expected one 'out' param, got: %v", ft)
-	}
-	if ft.In(0).Kind() != reflect.Ptr {
-		return fmt.Errorf("expected pointer arg for 'in' param 0, got: %v", ft)
-	}
-	if ft.In(1).Kind() != reflect.Ptr {
-		return fmt.Errorf("expected pointer arg for 'in' param 1, got: %v", ft)
-	}
-	scopeType := Scope(nil)
-	if e, a := reflect.TypeOf(&scopeType).Elem(), ft.In(2); e != a {
-		return fmt.Errorf("expected '%v' arg for 'in' param 2, got '%v' (%v)", e, a, ft)
-	}
-	var forErrorType error
-	// This convolution is necessary, otherwise TypeOf picks up on the fact
-	// that forErrorType is nil.
-	errorType := reflect.TypeOf(&forErrorType).Elem()
-	if ft.Out(0) != errorType {
-		return fmt.Errorf("expected error return, got: %v", ft)
-	}
-	return nil
-}
-
-=======
->>>>>>> 14ca838f
 // RegisterUntypedConversionFunc registers a function that converts between a and b by passing objects of those
 // types to the provided function. The function *must* accept objects of a and b - this machinery will not enforce
 // any other guarantee.
@@ -311,17 +203,7 @@
 // 'meta' is given to allow you to pass information to conversion functions,
 // it is not used by Convert() other than storing it in the scope.
 // Not safe for objects with cyclic references!
-<<<<<<< HEAD
-func (c *Converter) Convert(src, dest interface{}, flags FieldMatchingFlags, meta *Meta) error {
-	return c.doConversion(src, dest, flags, meta, c.convert)
-}
-
-type conversionFunc func(sv, dv reflect.Value, scope *scope) error
-
-func (c *Converter) doConversion(src, dest interface{}, flags FieldMatchingFlags, meta *Meta, f conversionFunc) error {
-=======
 func (c *Converter) Convert(src, dest interface{}, meta *Meta) error {
->>>>>>> 14ca838f
 	pair := typePair{reflect.TypeOf(src), reflect.TypeOf(dest)}
 	scope := &scope{
 		converter: c,
@@ -347,366 +229,5 @@
 	if err != nil {
 		return err
 	}
-<<<<<<< HEAD
-	// Leave something on the stack, so that calls to struct tag getters never fail.
-	scope.srcStack.push(scopeStackElem{})
-	scope.destStack.push(scopeStackElem{})
-	return f(sv, dv, scope)
-}
-
-// callUntyped calls predefined conversion func.
-func (c *Converter) callUntyped(sv, dv reflect.Value, f ConversionFunc, scope *scope) error {
-	if !dv.CanAddr() {
-		return scope.errorf("cant addr dest")
-	}
-	var svPointer reflect.Value
-	if sv.CanAddr() {
-		svPointer = sv.Addr()
-	} else {
-		svPointer = reflect.New(sv.Type())
-		svPointer.Elem().Set(sv)
-	}
-	dvPointer := dv.Addr()
-	return f(svPointer.Interface(), dvPointer.Interface(), scope)
-}
-
-// convert recursively copies sv into dv, calling an appropriate conversion function if
-// one is registered.
-func (c *Converter) convert(sv, dv reflect.Value, scope *scope) error {
-	dt, st := dv.Type(), sv.Type()
-	pair := typePair{st, dt}
-
-	// ignore conversions of this type
-	if _, ok := c.ignoredConversions[pair]; ok {
-		if c.Debug != nil {
-			c.Debug.Logf("Ignoring conversion of '%v' to '%v'", st, dt)
-		}
-		return nil
-	}
-
-	// Convert sv to dv.
-	pair = typePair{reflect.PtrTo(sv.Type()), reflect.PtrTo(dv.Type())}
-	if f, ok := c.conversionFuncs.untyped[pair]; ok {
-		return c.callUntyped(sv, dv, f, scope)
-	}
-	if f, ok := c.generatedConversionFuncs.untyped[pair]; ok {
-		return c.callUntyped(sv, dv, f, scope)
-	}
-
-	if !dv.CanSet() {
-		return scope.errorf("Cannot set dest. (Tried to deep copy something with unexported fields?)")
-	}
-
-	if !scope.flags.IsSet(AllowDifferentFieldTypeNames) && c.nameFunc(dt) != c.nameFunc(st) {
-		return scope.errorf(
-			"type names don't match (%v, %v), and no conversion 'func (%v, %v) error' registered.",
-			c.nameFunc(st), c.nameFunc(dt), st, dt)
-	}
-
-	switch st.Kind() {
-	case reflect.Map, reflect.Ptr, reflect.Slice, reflect.Interface, reflect.Struct:
-		// Don't copy these via assignment/conversion!
-	default:
-		// This should handle all simple types.
-		if st.AssignableTo(dt) {
-			dv.Set(sv)
-			return nil
-		}
-		if st.ConvertibleTo(dt) {
-			dv.Set(sv.Convert(dt))
-			return nil
-		}
-	}
-
-	if c.Debug != nil {
-		c.Debug.Logf("Trying to convert '%v' to '%v'", st, dt)
-	}
-
-	scope.srcStack.push(scopeStackElem{value: sv})
-	scope.destStack.push(scopeStackElem{value: dv})
-	defer scope.srcStack.pop()
-	defer scope.destStack.pop()
-
-	switch dv.Kind() {
-	case reflect.Struct:
-		return c.convertKV(toKVValue(sv), toKVValue(dv), scope)
-	case reflect.Slice:
-		if sv.IsNil() {
-			// Don't make a zero-length slice.
-			dv.Set(reflect.Zero(dt))
-			return nil
-		}
-		dv.Set(reflect.MakeSlice(dt, sv.Len(), sv.Cap()))
-		for i := 0; i < sv.Len(); i++ {
-			scope.setIndices(i, i)
-			if err := c.convert(sv.Index(i), dv.Index(i), scope); err != nil {
-				return err
-			}
-		}
-	case reflect.Ptr:
-		if sv.IsNil() {
-			// Don't copy a nil ptr!
-			dv.Set(reflect.Zero(dt))
-			return nil
-		}
-		dv.Set(reflect.New(dt.Elem()))
-		switch st.Kind() {
-		case reflect.Ptr, reflect.Interface:
-			return c.convert(sv.Elem(), dv.Elem(), scope)
-		default:
-			return c.convert(sv, dv.Elem(), scope)
-		}
-	case reflect.Map:
-		if sv.IsNil() {
-			// Don't copy a nil ptr!
-			dv.Set(reflect.Zero(dt))
-			return nil
-		}
-		dv.Set(reflect.MakeMap(dt))
-		for _, sk := range sv.MapKeys() {
-			dk := reflect.New(dt.Key()).Elem()
-			if err := c.convert(sk, dk, scope); err != nil {
-				return err
-			}
-			dkv := reflect.New(dt.Elem()).Elem()
-			scope.setKeys(sk.Interface(), dk.Interface())
-			// TODO:  sv.MapIndex(sk) may return a value with CanAddr() == false,
-			// because a map[string]struct{} does not allow a pointer reference.
-			// Calling a custom conversion function defined for the map value
-			// will panic. Example is PodInfo map[string]ContainerStatus.
-			if err := c.convert(sv.MapIndex(sk), dkv, scope); err != nil {
-				return err
-			}
-			dv.SetMapIndex(dk, dkv)
-		}
-	case reflect.Interface:
-		if sv.IsNil() {
-			// Don't copy a nil interface!
-			dv.Set(reflect.Zero(dt))
-			return nil
-		}
-		tmpdv := reflect.New(sv.Elem().Type()).Elem()
-		if err := c.convert(sv.Elem(), tmpdv, scope); err != nil {
-			return err
-		}
-		dv.Set(reflect.ValueOf(tmpdv.Interface()))
-		return nil
-	default:
-		return scope.errorf("couldn't copy '%v' into '%v'; didn't understand types", st, dt)
-	}
-	return nil
-}
-
-var stringType = reflect.TypeOf("")
-
-func toKVValue(v reflect.Value) kvValue {
-	switch v.Kind() {
-	case reflect.Struct:
-		return structAdaptor(v)
-	case reflect.Map:
-		if v.Type().Key().AssignableTo(stringType) {
-			return stringMapAdaptor(v)
-		}
-	}
-
-	return nil
-}
-
-// kvValue lets us write the same conversion logic to work with both maps
-// and structs. Only maps with string keys make sense for this.
-type kvValue interface {
-	// returns all keys, as a []string.
-	keys() []string
-	// Will just return "" for maps.
-	tagOf(key string) reflect.StructTag
-	// Will return the zero Value if the key doesn't exist.
-	value(key string) reflect.Value
-	// Maps require explicit setting-- will do nothing for structs.
-	// Returns false on failure.
-	confirmSet(key string, v reflect.Value) bool
-}
-
-type stringMapAdaptor reflect.Value
-
-func (a stringMapAdaptor) len() int {
-	return reflect.Value(a).Len()
-}
-
-func (a stringMapAdaptor) keys() []string {
-	v := reflect.Value(a)
-	keys := make([]string, v.Len())
-	for i, v := range v.MapKeys() {
-		if v.IsNil() {
-			continue
-		}
-		switch t := v.Interface().(type) {
-		case string:
-			keys[i] = t
-		}
-	}
-	return keys
-}
-
-func (a stringMapAdaptor) tagOf(key string) reflect.StructTag {
-	return ""
-}
-
-func (a stringMapAdaptor) value(key string) reflect.Value {
-	return reflect.Value(a).MapIndex(reflect.ValueOf(key))
-}
-
-func (a stringMapAdaptor) confirmSet(key string, v reflect.Value) bool {
-	return true
-}
-
-type structAdaptor reflect.Value
-
-func (a structAdaptor) len() int {
-	v := reflect.Value(a)
-	return v.Type().NumField()
-}
-
-func (a structAdaptor) keys() []string {
-	v := reflect.Value(a)
-	t := v.Type()
-	keys := make([]string, t.NumField())
-	for i := range keys {
-		keys[i] = t.Field(i).Name
-	}
-	return keys
-}
-
-func (a structAdaptor) tagOf(key string) reflect.StructTag {
-	v := reflect.Value(a)
-	field, ok := v.Type().FieldByName(key)
-	if ok {
-		return field.Tag
-	}
-	return ""
-}
-
-func (a structAdaptor) value(key string) reflect.Value {
-	v := reflect.Value(a)
-	return v.FieldByName(key)
-}
-
-func (a structAdaptor) confirmSet(key string, v reflect.Value) bool {
-	return true
-}
-
-// convertKV can convert things that consist of key/value pairs, like structs
-// and some maps.
-func (c *Converter) convertKV(skv, dkv kvValue, scope *scope) error {
-	if skv == nil || dkv == nil {
-		// TODO: add keys to stack to support really understandable error messages.
-		return fmt.Errorf("Unable to convert %#v to %#v", skv, dkv)
-	}
-
-	lister := dkv
-	if scope.flags.IsSet(SourceToDest) {
-		lister = skv
-	}
-
-	var mapping FieldMappingFunc
-	if scope.meta != nil && scope.meta.KeyNameMapping != nil {
-		mapping = scope.meta.KeyNameMapping
-	}
-
-	for _, key := range lister.keys() {
-		if found, err := c.checkField(key, skv, dkv, scope); found {
-			if err != nil {
-				return err
-			}
-			continue
-		}
-		stag := skv.tagOf(key)
-		dtag := dkv.tagOf(key)
-		skey := key
-		dkey := key
-		if mapping != nil {
-			skey, dkey = scope.meta.KeyNameMapping(key, stag, dtag)
-		}
-
-		df := dkv.value(dkey)
-		sf := skv.value(skey)
-		if !df.IsValid() || !sf.IsValid() {
-			switch {
-			case scope.flags.IsSet(IgnoreMissingFields):
-				// No error.
-			case scope.flags.IsSet(SourceToDest):
-				return scope.errorf("%v not present in dest", dkey)
-			default:
-				return scope.errorf("%v not present in src", skey)
-			}
-			continue
-		}
-		scope.srcStack.top().key = skey
-		scope.srcStack.top().tag = stag
-		scope.destStack.top().key = dkey
-		scope.destStack.top().tag = dtag
-		if err := c.convert(sf, df, scope); err != nil {
-			return err
-		}
-	}
-	return nil
-}
-
-// checkField returns true if the field name matches any of the struct
-// field copying rules. The error should be ignored if it returns false.
-func (c *Converter) checkField(fieldName string, skv, dkv kvValue, scope *scope) (bool, error) {
-	replacementMade := false
-	if scope.flags.IsSet(DestFromSource) {
-		df := dkv.value(fieldName)
-		if !df.IsValid() {
-			return false, nil
-		}
-		destKey := typeNamePair{df.Type(), fieldName}
-		// Check each of the potential source (type, name) pairs to see if they're
-		// present in sv.
-		for _, potentialSourceKey := range c.structFieldSources[destKey] {
-			sf := skv.value(potentialSourceKey.fieldName)
-			if !sf.IsValid() {
-				continue
-			}
-			if sf.Type() == potentialSourceKey.fieldType {
-				// Both the source's name and type matched, so copy.
-				scope.srcStack.top().key = potentialSourceKey.fieldName
-				scope.destStack.top().key = fieldName
-				if err := c.convert(sf, df, scope); err != nil {
-					return true, err
-				}
-				dkv.confirmSet(fieldName, df)
-				replacementMade = true
-			}
-		}
-		return replacementMade, nil
-	}
-
-	sf := skv.value(fieldName)
-	if !sf.IsValid() {
-		return false, nil
-	}
-	srcKey := typeNamePair{sf.Type(), fieldName}
-	// Check each of the potential dest (type, name) pairs to see if they're
-	// present in dv.
-	for _, potentialDestKey := range c.structFieldDests[srcKey] {
-		df := dkv.value(potentialDestKey.fieldName)
-		if !df.IsValid() {
-			continue
-		}
-		if df.Type() == potentialDestKey.fieldType {
-			// Both the dest's name and type matched, so copy.
-			scope.srcStack.top().key = fieldName
-			scope.destStack.top().key = potentialDestKey.fieldName
-			if err := c.convert(sf, df, scope); err != nil {
-				return true, err
-			}
-			dkv.confirmSet(potentialDestKey.fieldName, df)
-			replacementMade = true
-		}
-	}
-	return replacementMade, nil
-=======
 	return fmt.Errorf("converting (%s) to (%s): unknown conversion", sv.Type(), dv.Type())
->>>>>>> 14ca838f
 }