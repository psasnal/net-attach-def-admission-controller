/*
Copyright 2014 The Kubernetes Authors.

Licensed under the Apache License, Version 2.0 (the "License");
you may not use this file except in compliance with the License.
You may obtain a copy of the License at

    http://www.apache.org/licenses/LICENSE-2.0

Unless required by applicable law or agreed to in writing, software
distributed under the License is distributed on an "AS IS" BASIS,
WITHOUT WARRANTIES OR CONDITIONS OF ANY KIND, either express or implied.
See the License for the specific language governing permissions and
limitations under the License.
*/

package json

import (
	"encoding/json"
	"io"
	"strconv"
	"unsafe"

	jsoniter "github.com/json-iterator/go"
	"github.com/modern-go/reflect2"
	"sigs.k8s.io/yaml"

	"k8s.io/apimachinery/pkg/runtime"
	"k8s.io/apimachinery/pkg/runtime/schema"
	"k8s.io/apimachinery/pkg/runtime/serializer/recognizer"
	"k8s.io/apimachinery/pkg/util/framer"
	utilyaml "k8s.io/apimachinery/pkg/util/yaml"
<<<<<<< HEAD
	"k8s.io/klog"
=======
	"k8s.io/klog/v2"
>>>>>>> 14ca838f
)

// NewSerializer creates a JSON serializer that handles encoding versioned objects into the proper JSON form. If typer
// is not nil, the object has the group, version, and kind fields set.
// Deprecated: use NewSerializerWithOptions instead.
func NewSerializer(meta MetaFactory, creater runtime.ObjectCreater, typer runtime.ObjectTyper, pretty bool) *Serializer {
	return NewSerializerWithOptions(meta, creater, typer, SerializerOptions{false, pretty, false})
}

// NewYAMLSerializer creates a YAML serializer that handles encoding versioned objects into the proper YAML form. If typer
// is not nil, the object has the group, version, and kind fields set. This serializer supports only the subset of YAML that
// matches JSON, and will error if constructs are used that do not serialize to JSON.
// Deprecated: use NewSerializerWithOptions instead.
func NewYAMLSerializer(meta MetaFactory, creater runtime.ObjectCreater, typer runtime.ObjectTyper) *Serializer {
	return NewSerializerWithOptions(meta, creater, typer, SerializerOptions{true, false, false})
}

// NewSerializerWithOptions creates a JSON/YAML serializer that handles encoding versioned objects into the proper JSON/YAML
// form. If typer is not nil, the object has the group, version, and kind fields set. Options are copied into the Serializer
// and are immutable.
func NewSerializerWithOptions(meta MetaFactory, creater runtime.ObjectCreater, typer runtime.ObjectTyper, options SerializerOptions) *Serializer {
	return &Serializer{
		meta:       meta,
		creater:    creater,
		typer:      typer,
		options:    options,
		identifier: identifier(options),
	}
}

// identifier computes Identifier of Encoder based on the given options.
func identifier(options SerializerOptions) runtime.Identifier {
	result := map[string]string{
		"name":   "json",
		"yaml":   strconv.FormatBool(options.Yaml),
		"pretty": strconv.FormatBool(options.Pretty),
	}
	identifier, err := json.Marshal(result)
	if err != nil {
		klog.Fatalf("Failed marshaling identifier for json Serializer: %v", err)
	}
	return runtime.Identifier(identifier)
}

// SerializerOptions holds the options which are used to configure a JSON/YAML serializer.
// example:
// (1) To configure a JSON serializer, set `Yaml` to `false`.
// (2) To configure a YAML serializer, set `Yaml` to `true`.
// (3) To configure a strict serializer that can return strictDecodingError, set `Strict` to `true`.
type SerializerOptions struct {
	// Yaml: configures the Serializer to work with JSON(false) or YAML(true).
	// When `Yaml` is enabled, this serializer only supports the subset of YAML that
	// matches JSON, and will error if constructs are used that do not serialize to JSON.
	Yaml bool

	// Pretty: configures a JSON enabled Serializer(`Yaml: false`) to produce human-readable output.
	// This option is silently ignored when `Yaml` is `true`.
	Pretty bool

	// Strict: configures the Serializer to return strictDecodingError's when duplicate fields are present decoding JSON or YAML.
	// Note that enabling this option is not as performant as the non-strict variant, and should not be used in fast paths.
	Strict bool
}

// Serializer handles encoding versioned objects into the proper JSON form
type Serializer struct {
	meta    MetaFactory
	options SerializerOptions
	creater runtime.ObjectCreater
	typer   runtime.ObjectTyper

	identifier runtime.Identifier
}

// Serializer implements Serializer
var _ runtime.Serializer = &Serializer{}
var _ recognizer.RecognizingDecoder = &Serializer{}

type customNumberExtension struct {
	jsoniter.DummyExtension
}

func (cne *customNumberExtension) CreateDecoder(typ reflect2.Type) jsoniter.ValDecoder {
	if typ.String() == "interface {}" {
		return customNumberDecoder{}
	}
	return nil
}

type customNumberDecoder struct {
}

func (customNumberDecoder) Decode(ptr unsafe.Pointer, iter *jsoniter.Iterator) {
	switch iter.WhatIsNext() {
	case jsoniter.NumberValue:
		var number jsoniter.Number
		iter.ReadVal(&number)
		i64, err := strconv.ParseInt(string(number), 10, 64)
		if err == nil {
			*(*interface{})(ptr) = i64
			return
		}
		f64, err := strconv.ParseFloat(string(number), 64)
		if err == nil {
			*(*interface{})(ptr) = f64
			return
		}
		iter.ReportError("DecodeNumber", err.Error())
	default:
		*(*interface{})(ptr) = iter.Read()
	}
}

// CaseSensitiveJSONIterator returns a jsoniterator API that's configured to be
// case-sensitive when unmarshalling, and otherwise compatible with
// the encoding/json standard library.
func CaseSensitiveJSONIterator() jsoniter.API {
	config := jsoniter.Config{
		EscapeHTML:             true,
		SortMapKeys:            true,
		ValidateJsonRawMessage: true,
		CaseSensitive:          true,
	}.Froze()
	// Force jsoniter to decode number to interface{} via int64/float64, if possible.
	config.RegisterExtension(&customNumberExtension{})
	return config
}

// StrictCaseSensitiveJSONIterator returns a jsoniterator API that's configured to be
// case-sensitive, but also disallows unknown fields when unmarshalling. It is compatible with
// the encoding/json standard library.
func StrictCaseSensitiveJSONIterator() jsoniter.API {
	config := jsoniter.Config{
		EscapeHTML:             true,
		SortMapKeys:            true,
		ValidateJsonRawMessage: true,
		CaseSensitive:          true,
		DisallowUnknownFields:  true,
	}.Froze()
	// Force jsoniter to decode number to interface{} via int64/float64, if possible.
	config.RegisterExtension(&customNumberExtension{})
	return config
}

// Private copies of jsoniter to try to shield against possible mutations
// from outside. Still does not protect from package level jsoniter.Register*() functions - someone calling them
// in some other library will mess with every usage of the jsoniter library in the whole program.
// See https://github.com/json-iterator/go/issues/265
var caseSensitiveJSONIterator = CaseSensitiveJSONIterator()
var strictCaseSensitiveJSONIterator = StrictCaseSensitiveJSONIterator()

// gvkWithDefaults returns group kind and version defaulting from provided default
func gvkWithDefaults(actual, defaultGVK schema.GroupVersionKind) schema.GroupVersionKind {
	if len(actual.Kind) == 0 {
		actual.Kind = defaultGVK.Kind
	}
	if len(actual.Version) == 0 && len(actual.Group) == 0 {
		actual.Group = defaultGVK.Group
		actual.Version = defaultGVK.Version
	}
	if len(actual.Version) == 0 && actual.Group == defaultGVK.Group {
		actual.Version = defaultGVK.Version
	}
	return actual
}

// Decode attempts to convert the provided data into YAML or JSON, extract the stored schema kind, apply the provided default gvk, and then
// load that data into an object matching the desired schema kind or the provided into.
// If into is *runtime.Unknown, the raw data will be extracted and no decoding will be performed.
// If into is not registered with the typer, then the object will be straight decoded using normal JSON/YAML unmarshalling.
// If into is provided and the original data is not fully qualified with kind/version/group, the type of the into will be used to alter the returned gvk.
// If into is nil or data's gvk different from into's gvk, it will generate a new Object with ObjectCreater.New(gvk)
// On success or most errors, the method will return the calculated schema kind.
// The gvk calculate priority will be originalData > default gvk > into
func (s *Serializer) Decode(originalData []byte, gvk *schema.GroupVersionKind, into runtime.Object) (runtime.Object, *schema.GroupVersionKind, error) {
	data := originalData
	if s.options.Yaml {
		altered, err := yaml.YAMLToJSON(data)
		if err != nil {
			return nil, nil, err
		}
		data = altered
	}

	actual, err := s.meta.Interpret(data)
	if err != nil {
		return nil, nil, err
	}

	if gvk != nil {
		*actual = gvkWithDefaults(*actual, *gvk)
	}

	if unk, ok := into.(*runtime.Unknown); ok && unk != nil {
		unk.Raw = originalData
		unk.ContentType = runtime.ContentTypeJSON
		unk.GetObjectKind().SetGroupVersionKind(*actual)
		return unk, actual, nil
	}

	if into != nil {
		_, isUnstructured := into.(runtime.Unstructured)
		types, _, err := s.typer.ObjectKinds(into)
		switch {
		case runtime.IsNotRegisteredError(err), isUnstructured:
			if err := caseSensitiveJSONIterator.Unmarshal(data, into); err != nil {
				return nil, actual, err
			}
			return into, actual, nil
		case err != nil:
			return nil, actual, err
		default:
			*actual = gvkWithDefaults(*actual, types[0])
		}
	}

	if len(actual.Kind) == 0 {
		return nil, actual, runtime.NewMissingKindErr(string(originalData))
	}
	if len(actual.Version) == 0 {
		return nil, actual, runtime.NewMissingVersionErr(string(originalData))
	}

	// use the target if necessary
	obj, err := runtime.UseOrCreateObject(s.typer, s.creater, *actual, into)
	if err != nil {
		return nil, actual, err
	}

	if err := caseSensitiveJSONIterator.Unmarshal(data, obj); err != nil {
		return nil, actual, err
	}

	// If the deserializer is non-strict, return successfully here.
	if !s.options.Strict {
		return obj, actual, nil
	}

	// In strict mode pass the data trough the YAMLToJSONStrict converter.
	// This is done to catch duplicate fields regardless of encoding (JSON or YAML). For JSON data,
	// the output would equal the input, unless there is a parsing error such as duplicate fields.
	// As we know this was successful in the non-strict case, the only error that may be returned here
	// is because of the newly-added strictness. hence we know we can return the typed strictDecoderError
	// the actual error is that the object contains duplicate fields.
	altered, err := yaml.YAMLToJSONStrict(originalData)
	if err != nil {
		return nil, actual, runtime.NewStrictDecodingError(err.Error(), string(originalData))
	}
	// As performance is not an issue for now for the strict deserializer (one has regardless to do
	// the unmarshal twice), we take the sanitized, altered data that is guaranteed to have no duplicated
	// fields, and unmarshal this into a copy of the already-populated obj. Any error that occurs here is
	// due to that a matching field doesn't exist in the object. hence we can return a typed strictDecoderError,
	// the actual error is that the object contains unknown field.
	strictObj := obj.DeepCopyObject()
	if err := strictCaseSensitiveJSONIterator.Unmarshal(altered, strictObj); err != nil {
		return nil, actual, runtime.NewStrictDecodingError(err.Error(), string(originalData))
	}
	// Always return the same object as the non-strict serializer to avoid any deviations.
	return obj, actual, nil
}

// Encode serializes the provided object to the given writer.
func (s *Serializer) Encode(obj runtime.Object, w io.Writer) error {
	if co, ok := obj.(runtime.CacheableObject); ok {
		return co.CacheEncode(s.Identifier(), s.doEncode, w)
	}
	return s.doEncode(obj, w)
}

func (s *Serializer) doEncode(obj runtime.Object, w io.Writer) error {
	if s.options.Yaml {
		json, err := caseSensitiveJSONIterator.Marshal(obj)
		if err != nil {
			return err
		}
		data, err := yaml.JSONToYAML(json)
		if err != nil {
			return err
		}
		_, err = w.Write(data)
		return err
	}

	if s.options.Pretty {
		data, err := caseSensitiveJSONIterator.MarshalIndent(obj, "", "  ")
		if err != nil {
			return err
		}
		_, err = w.Write(data)
		return err
	}
	encoder := json.NewEncoder(w)
	return encoder.Encode(obj)
}

// Identifier implements runtime.Encoder interface.
func (s *Serializer) Identifier() runtime.Identifier {
	return s.identifier
}

// RecognizesData implements the RecognizingDecoder interface.
func (s *Serializer) RecognizesData(data []byte) (ok, unknown bool, err error) {
	if s.options.Yaml {
		// we could potentially look for '---'
		return false, true, nil
	}
	return utilyaml.IsJSONBuffer(data), false, nil
}

// Framer is the default JSON framing behavior, with newlines delimiting individual objects.
var Framer = jsonFramer{}

type jsonFramer struct{}

// NewFrameWriter implements stream framing for this serializer
func (jsonFramer) NewFrameWriter(w io.Writer) io.Writer {
	// we can write JSON objects directly to the writer, because they are self-framing
	return w
}

// NewFrameReader implements stream framing for this serializer
func (jsonFramer) NewFrameReader(r io.ReadCloser) io.ReadCloser {
	// we need to extract the JSON chunks of data to pass to Decode()
	return framer.NewJSONFramedReader(r)
}

// YAMLFramer is the default JSON framing behavior, with newlines delimiting individual objects.
var YAMLFramer = yamlFramer{}

type yamlFramer struct{}

// NewFrameWriter implements stream framing for this serializer
func (yamlFramer) NewFrameWriter(w io.Writer) io.Writer {
	return yamlFrameWriter{w}
}

// NewFrameReader implements stream framing for this serializer
func (yamlFramer) NewFrameReader(r io.ReadCloser) io.ReadCloser {
	// extract the YAML document chunks directly
	return utilyaml.NewDocumentDecoder(r)
}

type yamlFrameWriter struct {
	w io.Writer
}

// Write separates each document with the YAML document separator (`---` followed by line
// break). Writers must write well formed YAML documents (include a final line break).
func (w yamlFrameWriter) Write(data []byte) (n int, err error) {
	if _, err := w.w.Write([]byte("---\n")); err != nil {
		return 0, err
	}
	return w.w.Write(data)
}<|MERGE_RESOLUTION|>--- conflicted
+++ resolved
@@ -31,11 +31,7 @@
 	"k8s.io/apimachinery/pkg/runtime/serializer/recognizer"
 	"k8s.io/apimachinery/pkg/util/framer"
 	utilyaml "k8s.io/apimachinery/pkg/util/yaml"
-<<<<<<< HEAD
-	"k8s.io/klog"
-=======
 	"k8s.io/klog/v2"
->>>>>>> 14ca838f
 )
 
 // NewSerializer creates a JSON serializer that handles encoding versioned objects into the proper JSON form. If typer
