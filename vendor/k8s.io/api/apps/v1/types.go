/*
Copyright 2017 The Kubernetes Authors.

Licensed under the Apache License, Version 2.0 (the "License");
you may not use this file except in compliance with the License.
You may obtain a copy of the License at

    http://www.apache.org/licenses/LICENSE-2.0

Unless required by applicable law or agreed to in writing, software
distributed under the License is distributed on an "AS IS" BASIS,
WITHOUT WARRANTIES OR CONDITIONS OF ANY KIND, either express or implied.
See the License for the specific language governing permissions and
limitations under the License.
*/

package v1

import (
	"k8s.io/api/core/v1"
	metav1 "k8s.io/apimachinery/pkg/apis/meta/v1"
	runtime "k8s.io/apimachinery/pkg/runtime"
	"k8s.io/apimachinery/pkg/util/intstr"
)

const (
	ControllerRevisionHashLabelKey = "controller-revision-hash"
	StatefulSetRevisionLabel       = ControllerRevisionHashLabelKey
	DeprecatedRollbackTo           = "deprecated.deployment.rollback.to"
	DeprecatedTemplateGeneration   = "deprecated.daemonset.template.generation"
	StatefulSetPodNameLabel        = "statefulset.kubernetes.io/pod-name"
)

// +genclient
// +genclient:method=GetScale,verb=get,subresource=scale,result=k8s.io/api/autoscaling/v1.Scale
// +genclient:method=UpdateScale,verb=update,subresource=scale,input=k8s.io/api/autoscaling/v1.Scale,result=k8s.io/api/autoscaling/v1.Scale
// +genclient:method=ApplyScale,verb=apply,subresource=scale,input=k8s.io/api/autoscaling/v1.Scale,result=k8s.io/api/autoscaling/v1.Scale
// +k8s:deepcopy-gen:interfaces=k8s.io/apimachinery/pkg/runtime.Object

// StatefulSet represents a set of pods with consistent identities.
// Identities are defined as:
//  - Network: A single stable DNS and hostname.
//  - Storage: As many VolumeClaims as requested.
// The StatefulSet guarantees that a given network identity will always
// map to the same storage identity.
type StatefulSet struct {
	metav1.TypeMeta `json:",inline"`
	// Standard object's metadata.
	// More info: https://git.k8s.io/community/contributors/devel/sig-architecture/api-conventions.md#metadata
	// +optional
	metav1.ObjectMeta `json:"metadata,omitempty" protobuf:"bytes,1,opt,name=metadata"`

	// Spec defines the desired identities of pods in this set.
	// +optional
	Spec StatefulSetSpec `json:"spec,omitempty" protobuf:"bytes,2,opt,name=spec"`

	// Status is the current status of Pods in this StatefulSet. This data
	// may be out of date by some window of time.
	// +optional
	Status StatefulSetStatus `json:"status,omitempty" protobuf:"bytes,3,opt,name=status"`
}

// PodManagementPolicyType defines the policy for creating pods under a stateful set.
type PodManagementPolicyType string

const (
	// OrderedReadyPodManagement will create pods in strictly increasing order on
	// scale up and strictly decreasing order on scale down, progressing only when
	// the previous pod is ready or terminated. At most one pod will be changed
	// at any time.
	OrderedReadyPodManagement PodManagementPolicyType = "OrderedReady"
	// ParallelPodManagement will create and delete pods as soon as the stateful set
	// replica count is changed, and will not wait for pods to be ready or complete
	// termination.
	ParallelPodManagement PodManagementPolicyType = "Parallel"
)

// StatefulSetUpdateStrategy indicates the strategy that the StatefulSet
// controller will use to perform updates. It includes any additional parameters
// necessary to perform the update for the indicated strategy.
type StatefulSetUpdateStrategy struct {
	// Type indicates the type of the StatefulSetUpdateStrategy.
	// Default is RollingUpdate.
	// +optional
	Type StatefulSetUpdateStrategyType `json:"type,omitempty" protobuf:"bytes,1,opt,name=type,casttype=StatefulSetStrategyType"`
	// RollingUpdate is used to communicate parameters when Type is RollingUpdateStatefulSetStrategyType.
	// +optional
	RollingUpdate *RollingUpdateStatefulSetStrategy `json:"rollingUpdate,omitempty" protobuf:"bytes,2,opt,name=rollingUpdate"`
}

// StatefulSetUpdateStrategyType is a string enumeration type that enumerates
// all possible update strategies for the StatefulSet controller.
type StatefulSetUpdateStrategyType string

const (
	// RollingUpdateStatefulSetStrategyType indicates that update will be
	// applied to all Pods in the StatefulSet with respect to the StatefulSet
	// ordering constraints. When a scale operation is performed with this
	// strategy, new Pods will be created from the specification version indicated
	// by the StatefulSet's updateRevision.
	RollingUpdateStatefulSetStrategyType StatefulSetUpdateStrategyType = "RollingUpdate"
	// OnDeleteStatefulSetStrategyType triggers the legacy behavior. Version
	// tracking and ordered rolling restarts are disabled. Pods are recreated
	// from the StatefulSetSpec when they are manually deleted. When a scale
	// operation is performed with this strategy,specification version indicated
	// by the StatefulSet's currentRevision.
	OnDeleteStatefulSetStrategyType StatefulSetUpdateStrategyType = "OnDelete"
)

// RollingUpdateStatefulSetStrategy is used to communicate parameter for RollingUpdateStatefulSetStrategyType.
type RollingUpdateStatefulSetStrategy struct {
	// Partition indicates the ordinal at which the StatefulSet should be
	// partitioned.
	// Default value is 0.
	// +optional
	Partition *int32 `json:"partition,omitempty" protobuf:"varint,1,opt,name=partition"`
}

// A StatefulSetSpec is the specification of a StatefulSet.
type StatefulSetSpec struct {
	// replicas is the desired number of replicas of the given Template.
	// These are replicas in the sense that they are instantiations of the
	// same Template, but individual replicas also have a consistent identity.
	// If unspecified, defaults to 1.
	// TODO: Consider a rename of this field.
	// +optional
	Replicas *int32 `json:"replicas,omitempty" protobuf:"varint,1,opt,name=replicas"`

	// selector is a label query over pods that should match the replica count.
	// It must match the pod template's labels.
	// More info: https://kubernetes.io/docs/concepts/overview/working-with-objects/labels/#label-selectors
	Selector *metav1.LabelSelector `json:"selector" protobuf:"bytes,2,opt,name=selector"`

	// template is the object that describes the pod that will be created if
	// insufficient replicas are detected. Each pod stamped out by the StatefulSet
	// will fulfill this Template, but have a unique identity from the rest
	// of the StatefulSet.
	Template v1.PodTemplateSpec `json:"template" protobuf:"bytes,3,opt,name=template"`

	// volumeClaimTemplates is a list of claims that pods are allowed to reference.
	// The StatefulSet controller is responsible for mapping network identities to
	// claims in a way that maintains the identity of a pod. Every claim in
	// this list must have at least one matching (by name) volumeMount in one
	// container in the template. A claim in this list takes precedence over
	// any volumes in the template, with the same name.
	// TODO: Define the behavior if a claim already exists with the same name.
	// +optional
	VolumeClaimTemplates []v1.PersistentVolumeClaim `json:"volumeClaimTemplates,omitempty" protobuf:"bytes,4,rep,name=volumeClaimTemplates"`

	// serviceName is the name of the service that governs this StatefulSet.
	// This service must exist before the StatefulSet, and is responsible for
	// the network identity of the set. Pods get DNS/hostnames that follow the
	// pattern: pod-specific-string.serviceName.default.svc.cluster.local
	// where "pod-specific-string" is managed by the StatefulSet controller.
	ServiceName string `json:"serviceName" protobuf:"bytes,5,opt,name=serviceName"`

	// podManagementPolicy controls how pods are created during initial scale up,
	// when replacing pods on nodes, or when scaling down. The default policy is
	// `OrderedReady`, where pods are created in increasing order (pod-0, then
	// pod-1, etc) and the controller will wait until each pod is ready before
	// continuing. When scaling down, the pods are removed in the opposite order.
	// The alternative policy is `Parallel` which will create pods in parallel
	// to match the desired scale without waiting, and on scale down will delete
	// all pods at once.
	// +optional
	PodManagementPolicy PodManagementPolicyType `json:"podManagementPolicy,omitempty" protobuf:"bytes,6,opt,name=podManagementPolicy,casttype=PodManagementPolicyType"`

	// updateStrategy indicates the StatefulSetUpdateStrategy that will be
	// employed to update Pods in the StatefulSet when a revision is made to
	// Template.
	UpdateStrategy StatefulSetUpdateStrategy `json:"updateStrategy,omitempty" protobuf:"bytes,7,opt,name=updateStrategy"`

	// revisionHistoryLimit is the maximum number of revisions that will
	// be maintained in the StatefulSet's revision history. The revision history
	// consists of all revisions not represented by a currently applied
	// StatefulSetSpec version. The default value is 10.
	RevisionHistoryLimit *int32 `json:"revisionHistoryLimit,omitempty" protobuf:"varint,8,opt,name=revisionHistoryLimit"`

	// Minimum number of seconds for which a newly created pod should be ready
	// without any of its container crashing for it to be considered available.
	// Defaults to 0 (pod will be considered available as soon as it is ready)
	// This is an alpha field and requires enabling StatefulSetMinReadySeconds feature gate.
	// +optional
	MinReadySeconds int32 `json:"minReadySeconds,omitempty" protobuf:"varint,9,opt,name=minReadySeconds"`
}

// StatefulSetStatus represents the current state of a StatefulSet.
type StatefulSetStatus struct {
	// observedGeneration is the most recent generation observed for this StatefulSet. It corresponds to the
	// StatefulSet's generation, which is updated on mutation by the API Server.
	// +optional
	ObservedGeneration int64 `json:"observedGeneration,omitempty" protobuf:"varint,1,opt,name=observedGeneration"`

	// replicas is the number of Pods created by the StatefulSet controller.
	Replicas int32 `json:"replicas" protobuf:"varint,2,opt,name=replicas"`

	// readyReplicas is the number of Pods created by the StatefulSet controller that have a Ready Condition.
	ReadyReplicas int32 `json:"readyReplicas,omitempty" protobuf:"varint,3,opt,name=readyReplicas"`

	// currentReplicas is the number of Pods created by the StatefulSet controller from the StatefulSet version
	// indicated by currentRevision.
	CurrentReplicas int32 `json:"currentReplicas,omitempty" protobuf:"varint,4,opt,name=currentReplicas"`

	// updatedReplicas is the number of Pods created by the StatefulSet controller from the StatefulSet version
	// indicated by updateRevision.
	UpdatedReplicas int32 `json:"updatedReplicas,omitempty" protobuf:"varint,5,opt,name=updatedReplicas"`

	// currentRevision, if not empty, indicates the version of the StatefulSet used to generate Pods in the
	// sequence [0,currentReplicas).
	CurrentRevision string `json:"currentRevision,omitempty" protobuf:"bytes,6,opt,name=currentRevision"`

	// updateRevision, if not empty, indicates the version of the StatefulSet used to generate Pods in the sequence
	// [replicas-updatedReplicas,replicas)
	UpdateRevision string `json:"updateRevision,omitempty" protobuf:"bytes,7,opt,name=updateRevision"`

	// collisionCount is the count of hash collisions for the StatefulSet. The StatefulSet controller
	// uses this field as a collision avoidance mechanism when it needs to create the name for the
	// newest ControllerRevision.
	// +optional
	CollisionCount *int32 `json:"collisionCount,omitempty" protobuf:"varint,9,opt,name=collisionCount"`

	// Represents the latest available observations of a statefulset's current state.
	// +optional
	// +patchMergeKey=type
	// +patchStrategy=merge
	Conditions []StatefulSetCondition `json:"conditions,omitempty" patchStrategy:"merge" patchMergeKey:"type" protobuf:"bytes,10,rep,name=conditions"`

	// Total number of available pods (ready for at least minReadySeconds) targeted by this statefulset.
	// This is an alpha field and requires enabling StatefulSetMinReadySeconds feature gate.
	// Remove omitempty when graduating to beta
	// +optional
	AvailableReplicas int32 `json:"availableReplicas,omitempty" protobuf:"varint,11,opt,name=availableReplicas"`
}

type StatefulSetConditionType string

// StatefulSetCondition describes the state of a statefulset at a certain point.
type StatefulSetCondition struct {
	// Type of statefulset condition.
	Type StatefulSetConditionType `json:"type" protobuf:"bytes,1,opt,name=type,casttype=StatefulSetConditionType"`
	// Status of the condition, one of True, False, Unknown.
	Status v1.ConditionStatus `json:"status" protobuf:"bytes,2,opt,name=status,casttype=k8s.io/api/core/v1.ConditionStatus"`
	// Last time the condition transitioned from one status to another.
	// +optional
	LastTransitionTime metav1.Time `json:"lastTransitionTime,omitempty" protobuf:"bytes,3,opt,name=lastTransitionTime"`
	// The reason for the condition's last transition.
	// +optional
	Reason string `json:"reason,omitempty" protobuf:"bytes,4,opt,name=reason"`
	// A human readable message indicating details about the transition.
	// +optional
	Message string `json:"message,omitempty" protobuf:"bytes,5,opt,name=message"`
}

// +k8s:deepcopy-gen:interfaces=k8s.io/apimachinery/pkg/runtime.Object

// StatefulSetList is a collection of StatefulSets.
type StatefulSetList struct {
	metav1.TypeMeta `json:",inline"`
	// Standard list's metadata.
	// More info: https://git.k8s.io/community/contributors/devel/sig-architecture/api-conventions.md#metadata
	// +optional
	metav1.ListMeta `json:"metadata,omitempty" protobuf:"bytes,1,opt,name=metadata"`

	// Items is the list of stateful sets.
	Items []StatefulSet `json:"items" protobuf:"bytes,2,rep,name=items"`
}

// +genclient
// +genclient:method=GetScale,verb=get,subresource=scale,result=k8s.io/api/autoscaling/v1.Scale
// +genclient:method=UpdateScale,verb=update,subresource=scale,input=k8s.io/api/autoscaling/v1.Scale,result=k8s.io/api/autoscaling/v1.Scale
// +genclient:method=ApplyScale,verb=apply,subresource=scale,input=k8s.io/api/autoscaling/v1.Scale,result=k8s.io/api/autoscaling/v1.Scale
// +k8s:deepcopy-gen:interfaces=k8s.io/apimachinery/pkg/runtime.Object

// Deployment enables declarative updates for Pods and ReplicaSets.
type Deployment struct {
	metav1.TypeMeta `json:",inline"`
	// Standard object's metadata.
	// More info: https://git.k8s.io/community/contributors/devel/sig-architecture/api-conventions.md#metadata
	// +optional
	metav1.ObjectMeta `json:"metadata,omitempty" protobuf:"bytes,1,opt,name=metadata"`

	// Specification of the desired behavior of the Deployment.
	// +optional
	Spec DeploymentSpec `json:"spec,omitempty" protobuf:"bytes,2,opt,name=spec"`

	// Most recently observed status of the Deployment.
	// +optional
	Status DeploymentStatus `json:"status,omitempty" protobuf:"bytes,3,opt,name=status"`
}

// DeploymentSpec is the specification of the desired behavior of the Deployment.
type DeploymentSpec struct {
	// Number of desired pods. This is a pointer to distinguish between explicit
	// zero and not specified. Defaults to 1.
	// +optional
	Replicas *int32 `json:"replicas,omitempty" protobuf:"varint,1,opt,name=replicas"`

	// Label selector for pods. Existing ReplicaSets whose pods are
	// selected by this will be the ones affected by this deployment.
	// It must match the pod template's labels.
	Selector *metav1.LabelSelector `json:"selector" protobuf:"bytes,2,opt,name=selector"`

	// Template describes the pods that will be created.
	Template v1.PodTemplateSpec `json:"template" protobuf:"bytes,3,opt,name=template"`

	// The deployment strategy to use to replace existing pods with new ones.
	// +optional
	// +patchStrategy=retainKeys
	Strategy DeploymentStrategy `json:"strategy,omitempty" patchStrategy:"retainKeys" protobuf:"bytes,4,opt,name=strategy"`

	// Minimum number of seconds for which a newly created pod should be ready
	// without any of its container crashing, for it to be considered available.
	// Defaults to 0 (pod will be considered available as soon as it is ready)
	// +optional
	MinReadySeconds int32 `json:"minReadySeconds,omitempty" protobuf:"varint,5,opt,name=minReadySeconds"`

	// The number of old ReplicaSets to retain to allow rollback.
	// This is a pointer to distinguish between explicit zero and not specified.
	// Defaults to 10.
	// +optional
	RevisionHistoryLimit *int32 `json:"revisionHistoryLimit,omitempty" protobuf:"varint,6,opt,name=revisionHistoryLimit"`

	// Indicates that the deployment is paused.
	// +optional
	Paused bool `json:"paused,omitempty" protobuf:"varint,7,opt,name=paused"`

	// The maximum time in seconds for a deployment to make progress before it
	// is considered to be failed. The deployment controller will continue to
	// process failed deployments and a condition with a ProgressDeadlineExceeded
	// reason will be surfaced in the deployment status. Note that progress will
	// not be estimated during the time a deployment is paused. Defaults to 600s.
	ProgressDeadlineSeconds *int32 `json:"progressDeadlineSeconds,omitempty" protobuf:"varint,9,opt,name=progressDeadlineSeconds"`
}

const (
	// DefaultDeploymentUniqueLabelKey is the default key of the selector that is added
	// to existing ReplicaSets (and label key that is added to its pods) to prevent the existing ReplicaSets
	// to select new pods (and old pods being select by new ReplicaSet).
	DefaultDeploymentUniqueLabelKey string = "pod-template-hash"
)

// DeploymentStrategy describes how to replace existing pods with new ones.
type DeploymentStrategy struct {
	// Type of deployment. Can be "Recreate" or "RollingUpdate". Default is RollingUpdate.
	// +optional
	Type DeploymentStrategyType `json:"type,omitempty" protobuf:"bytes,1,opt,name=type,casttype=DeploymentStrategyType"`

	// Rolling update config params. Present only if DeploymentStrategyType =
	// RollingUpdate.
	//---
	// TODO: Update this to follow our convention for oneOf, whatever we decide it
	// to be.
	// +optional
	RollingUpdate *RollingUpdateDeployment `json:"rollingUpdate,omitempty" protobuf:"bytes,2,opt,name=rollingUpdate"`
}

type DeploymentStrategyType string

const (
	// Kill all existing pods before creating new ones.
	RecreateDeploymentStrategyType DeploymentStrategyType = "Recreate"

	// Replace the old ReplicaSets by new one using rolling update i.e gradually scale down the old ReplicaSets and scale up the new one.
	RollingUpdateDeploymentStrategyType DeploymentStrategyType = "RollingUpdate"
)

// Spec to control the desired behavior of rolling update.
type RollingUpdateDeployment struct {
	// The maximum number of pods that can be unavailable during the update.
	// Value can be an absolute number (ex: 5) or a percentage of desired pods (ex: 10%).
	// Absolute number is calculated from percentage by rounding down.
	// This can not be 0 if MaxSurge is 0.
	// Defaults to 25%.
	// Example: when this is set to 30%, the old ReplicaSet can be scaled down to 70% of desired pods
	// immediately when the rolling update starts. Once new pods are ready, old ReplicaSet
	// can be scaled down further, followed by scaling up the new ReplicaSet, ensuring
	// that the total number of pods available at all times during the update is at
	// least 70% of desired pods.
	// +optional
	MaxUnavailable *intstr.IntOrString `json:"maxUnavailable,omitempty" protobuf:"bytes,1,opt,name=maxUnavailable"`

	// The maximum number of pods that can be scheduled above the desired number of
	// pods.
	// Value can be an absolute number (ex: 5) or a percentage of desired pods (ex: 10%).
	// This can not be 0 if MaxUnavailable is 0.
	// Absolute number is calculated from percentage by rounding up.
	// Defaults to 25%.
	// Example: when this is set to 30%, the new ReplicaSet can be scaled up immediately when
	// the rolling update starts, such that the total number of old and new pods do not exceed
	// 130% of desired pods. Once old pods have been killed,
	// new ReplicaSet can be scaled up further, ensuring that total number of pods running
	// at any time during the update is at most 130% of desired pods.
	// +optional
	MaxSurge *intstr.IntOrString `json:"maxSurge,omitempty" protobuf:"bytes,2,opt,name=maxSurge"`
}

// DeploymentStatus is the most recently observed status of the Deployment.
type DeploymentStatus struct {
	// The generation observed by the deployment controller.
	// +optional
	ObservedGeneration int64 `json:"observedGeneration,omitempty" protobuf:"varint,1,opt,name=observedGeneration"`

	// Total number of non-terminated pods targeted by this deployment (their labels match the selector).
	// +optional
	Replicas int32 `json:"replicas,omitempty" protobuf:"varint,2,opt,name=replicas"`

	// Total number of non-terminated pods targeted by this deployment that have the desired template spec.
	// +optional
	UpdatedReplicas int32 `json:"updatedReplicas,omitempty" protobuf:"varint,3,opt,name=updatedReplicas"`

	// Total number of ready pods targeted by this deployment.
	// +optional
	ReadyReplicas int32 `json:"readyReplicas,omitempty" protobuf:"varint,7,opt,name=readyReplicas"`

	// Total number of available pods (ready for at least minReadySeconds) targeted by this deployment.
	// +optional
	AvailableReplicas int32 `json:"availableReplicas,omitempty" protobuf:"varint,4,opt,name=availableReplicas"`

	// Total number of unavailable pods targeted by this deployment. This is the total number of
	// pods that are still required for the deployment to have 100% available capacity. They may
	// either be pods that are running but not yet available or pods that still have not been created.
	// +optional
	UnavailableReplicas int32 `json:"unavailableReplicas,omitempty" protobuf:"varint,5,opt,name=unavailableReplicas"`

	// Represents the latest available observations of a deployment's current state.
	// +patchMergeKey=type
	// +patchStrategy=merge
	Conditions []DeploymentCondition `json:"conditions,omitempty" patchStrategy:"merge" patchMergeKey:"type" protobuf:"bytes,6,rep,name=conditions"`

	// Count of hash collisions for the Deployment. The Deployment controller uses this
	// field as a collision avoidance mechanism when it needs to create the name for the
	// newest ReplicaSet.
	// +optional
	CollisionCount *int32 `json:"collisionCount,omitempty" protobuf:"varint,8,opt,name=collisionCount"`
}

type DeploymentConditionType string

// These are valid conditions of a deployment.
const (
	// Available means the deployment is available, ie. at least the minimum available
	// replicas required are up and running for at least minReadySeconds.
	DeploymentAvailable DeploymentConditionType = "Available"
	// Progressing means the deployment is progressing. Progress for a deployment is
	// considered when a new replica set is created or adopted, and when new pods scale
	// up or old pods scale down. Progress is not estimated for paused deployments or
	// when progressDeadlineSeconds is not specified.
	DeploymentProgressing DeploymentConditionType = "Progressing"
	// ReplicaFailure is added in a deployment when one of its pods fails to be created
	// or deleted.
	DeploymentReplicaFailure DeploymentConditionType = "ReplicaFailure"
)

// DeploymentCondition describes the state of a deployment at a certain point.
type DeploymentCondition struct {
	// Type of deployment condition.
	Type DeploymentConditionType `json:"type" protobuf:"bytes,1,opt,name=type,casttype=DeploymentConditionType"`
	// Status of the condition, one of True, False, Unknown.
	Status v1.ConditionStatus `json:"status" protobuf:"bytes,2,opt,name=status,casttype=k8s.io/api/core/v1.ConditionStatus"`
	// The last time this condition was updated.
	LastUpdateTime metav1.Time `json:"lastUpdateTime,omitempty" protobuf:"bytes,6,opt,name=lastUpdateTime"`
	// Last time the condition transitioned from one status to another.
	LastTransitionTime metav1.Time `json:"lastTransitionTime,omitempty" protobuf:"bytes,7,opt,name=lastTransitionTime"`
	// The reason for the condition's last transition.
	Reason string `json:"reason,omitempty" protobuf:"bytes,4,opt,name=reason"`
	// A human readable message indicating details about the transition.
	Message string `json:"message,omitempty" protobuf:"bytes,5,opt,name=message"`
}

// +k8s:deepcopy-gen:interfaces=k8s.io/apimachinery/pkg/runtime.Object

// DeploymentList is a list of Deployments.
type DeploymentList struct {
	metav1.TypeMeta `json:",inline"`
	// Standard list metadata.
	// +optional
	metav1.ListMeta `json:"metadata,omitempty" protobuf:"bytes,1,opt,name=metadata"`

	// Items is the list of Deployments.
	Items []Deployment `json:"items" protobuf:"bytes,2,rep,name=items"`
}

// DaemonSetUpdateStrategy is a struct used to control the update strategy for a DaemonSet.
type DaemonSetUpdateStrategy struct {
	// Type of daemon set update. Can be "RollingUpdate" or "OnDelete". Default is RollingUpdate.
	// +optional
	Type DaemonSetUpdateStrategyType `json:"type,omitempty" protobuf:"bytes,1,opt,name=type"`

	// Rolling update config params. Present only if type = "RollingUpdate".
	//---
	// TODO: Update this to follow our convention for oneOf, whatever we decide it
	// to be. Same as Deployment `strategy.rollingUpdate`.
	// See https://github.com/kubernetes/kubernetes/issues/35345
	// +optional
	RollingUpdate *RollingUpdateDaemonSet `json:"rollingUpdate,omitempty" protobuf:"bytes,2,opt,name=rollingUpdate"`
}

type DaemonSetUpdateStrategyType string

const (
	// Replace the old daemons by new ones using rolling update i.e replace them on each node one after the other.
	RollingUpdateDaemonSetStrategyType DaemonSetUpdateStrategyType = "RollingUpdate"

	// Replace the old daemons only when it's killed
	OnDeleteDaemonSetStrategyType DaemonSetUpdateStrategyType = "OnDelete"
)

// Spec to control the desired behavior of daemon set rolling update.
type RollingUpdateDaemonSet struct {
	// The maximum number of DaemonSet pods that can be unavailable during the
	// update. Value can be an absolute number (ex: 5) or a percentage of total
	// number of DaemonSet pods at the start of the update (ex: 10%). Absolute
	// number is calculated from percentage by rounding up.
	// This cannot be 0 if MaxSurge is 0
	// Default value is 1.
	// Example: when this is set to 30%, at most 30% of the total number of nodes
	// that should be running the daemon pod (i.e. status.desiredNumberScheduled)
	// can have their pods stopped for an update at any given time. The update
	// starts by stopping at most 30% of those DaemonSet pods and then brings
	// up new DaemonSet pods in their place. Once the new pods are available,
	// it then proceeds onto other DaemonSet pods, thus ensuring that at least
	// 70% of original number of DaemonSet pods are available at all times during
	// the update.
	// +optional
	MaxUnavailable *intstr.IntOrString `json:"maxUnavailable,omitempty" protobuf:"bytes,1,opt,name=maxUnavailable"`

	// The maximum number of nodes with an existing available DaemonSet pod that
	// can have an updated DaemonSet pod during during an update.
	// Value can be an absolute number (ex: 5) or a percentage of desired pods (ex: 10%).
	// This can not be 0 if MaxUnavailable is 0.
	// Absolute number is calculated from percentage by rounding up to a minimum of 1.
	// Default value is 0.
	// Example: when this is set to 30%, at most 30% of the total number of nodes
	// that should be running the daemon pod (i.e. status.desiredNumberScheduled)
	// can have their a new pod created before the old pod is marked as deleted.
	// The update starts by launching new pods on 30% of nodes. Once an updated
	// pod is available (Ready for at least minReadySeconds) the old DaemonSet pod
	// on that node is marked deleted. If the old pod becomes unavailable for any
	// reason (Ready transitions to false, is evicted, or is drained) an updated
	// pod is immediatedly created on that node without considering surge limits.
	// Allowing surge implies the possibility that the resources consumed by the
	// daemonset on any given node can double if the readiness check fails, and
	// so resource intensive daemonsets should take into account that they may
	// cause evictions during disruption.
	// This is beta field and enabled/disabled by DaemonSetUpdateSurge feature gate.
	// +optional
	MaxSurge *intstr.IntOrString `json:"maxSurge,omitempty" protobuf:"bytes,2,opt,name=maxSurge"`
}

// DaemonSetSpec is the specification of a daemon set.
type DaemonSetSpec struct {
	// A label query over pods that are managed by the daemon set.
	// Must match in order to be controlled.
	// It must match the pod template's labels.
	// More info: https://kubernetes.io/docs/concepts/overview/working-with-objects/labels/#label-selectors
	Selector *metav1.LabelSelector `json:"selector" protobuf:"bytes,1,opt,name=selector"`

	// An object that describes the pod that will be created.
	// The DaemonSet will create exactly one copy of this pod on every node
	// that matches the template's node selector (or on every node if no node
	// selector is specified).
	// More info: https://kubernetes.io/docs/concepts/workloads/controllers/replicationcontroller#pod-template
	Template v1.PodTemplateSpec `json:"template" protobuf:"bytes,2,opt,name=template"`

	// An update strategy to replace existing DaemonSet pods with new pods.
	// +optional
	UpdateStrategy DaemonSetUpdateStrategy `json:"updateStrategy,omitempty" protobuf:"bytes,3,opt,name=updateStrategy"`

	// The minimum number of seconds for which a newly created DaemonSet pod should
	// be ready without any of its container crashing, for it to be considered
	// available. Defaults to 0 (pod will be considered available as soon as it
	// is ready).
	// +optional
	MinReadySeconds int32 `json:"minReadySeconds,omitempty" protobuf:"varint,4,opt,name=minReadySeconds"`

	// The number of old history to retain to allow rollback.
	// This is a pointer to distinguish between explicit zero and not specified.
	// Defaults to 10.
	// +optional
	RevisionHistoryLimit *int32 `json:"revisionHistoryLimit,omitempty" protobuf:"varint,6,opt,name=revisionHistoryLimit"`
}

// DaemonSetStatus represents the current status of a daemon set.
type DaemonSetStatus struct {
	// The number of nodes that are running at least 1
	// daemon pod and are supposed to run the daemon pod.
	// More info: https://kubernetes.io/docs/concepts/workloads/controllers/daemonset/
	CurrentNumberScheduled int32 `json:"currentNumberScheduled" protobuf:"varint,1,opt,name=currentNumberScheduled"`

	// The number of nodes that are running the daemon pod, but are
	// not supposed to run the daemon pod.
	// More info: https://kubernetes.io/docs/concepts/workloads/controllers/daemonset/
	NumberMisscheduled int32 `json:"numberMisscheduled" protobuf:"varint,2,opt,name=numberMisscheduled"`

	// The total number of nodes that should be running the daemon
	// pod (including nodes correctly running the daemon pod).
	// More info: https://kubernetes.io/docs/concepts/workloads/controllers/daemonset/
	DesiredNumberScheduled int32 `json:"desiredNumberScheduled" protobuf:"varint,3,opt,name=desiredNumberScheduled"`

	// The number of nodes that should be running the daemon pod and have one
	// or more of the daemon pod running and ready.
	NumberReady int32 `json:"numberReady" protobuf:"varint,4,opt,name=numberReady"`

	// The most recent generation observed by the daemon set controller.
	// +optional
	ObservedGeneration int64 `json:"observedGeneration,omitempty" protobuf:"varint,5,opt,name=observedGeneration"`

	// The total number of nodes that are running updated daemon pod
	// +optional
	UpdatedNumberScheduled int32 `json:"updatedNumberScheduled,omitempty" protobuf:"varint,6,opt,name=updatedNumberScheduled"`

	// The number of nodes that should be running the
	// daemon pod and have one or more of the daemon pod running and
	// available (ready for at least spec.minReadySeconds)
	// +optional
	NumberAvailable int32 `json:"numberAvailable,omitempty" protobuf:"varint,7,opt,name=numberAvailable"`

	// The number of nodes that should be running the
	// daemon pod and have none of the daemon pod running and available
	// (ready for at least spec.minReadySeconds)
	// +optional
	NumberUnavailable int32 `json:"numberUnavailable,omitempty" protobuf:"varint,8,opt,name=numberUnavailable"`

	// Count of hash collisions for the DaemonSet. The DaemonSet controller
	// uses this field as a collision avoidance mechanism when it needs to
	// create the name for the newest ControllerRevision.
	// +optional
	CollisionCount *int32 `json:"collisionCount,omitempty" protobuf:"varint,9,opt,name=collisionCount"`

	// Represents the latest available observations of a DaemonSet's current state.
	// +optional
	// +patchMergeKey=type
	// +patchStrategy=merge
	Conditions []DaemonSetCondition `json:"conditions,omitempty" patchStrategy:"merge" patchMergeKey:"type" protobuf:"bytes,10,rep,name=conditions"`
}

type DaemonSetConditionType string

// TODO: Add valid condition types of a DaemonSet.

// DaemonSetCondition describes the state of a DaemonSet at a certain point.
type DaemonSetCondition struct {
	// Type of DaemonSet condition.
	Type DaemonSetConditionType `json:"type" protobuf:"bytes,1,opt,name=type,casttype=DaemonSetConditionType"`
	// Status of the condition, one of True, False, Unknown.
	Status v1.ConditionStatus `json:"status" protobuf:"bytes,2,opt,name=status,casttype=k8s.io/api/core/v1.ConditionStatus"`
	// Last time the condition transitioned from one status to another.
	// +optional
	LastTransitionTime metav1.Time `json:"lastTransitionTime,omitempty" protobuf:"bytes,3,opt,name=lastTransitionTime"`
	// The reason for the condition's last transition.
	// +optional
	Reason string `json:"reason,omitempty" protobuf:"bytes,4,opt,name=reason"`
	// A human readable message indicating details about the transition.
	// +optional
	Message string `json:"message,omitempty" protobuf:"bytes,5,opt,name=message"`
}

// +genclient
// +k8s:deepcopy-gen:interfaces=k8s.io/apimachinery/pkg/runtime.Object

// DaemonSet represents the configuration of a daemon set.
type DaemonSet struct {
	metav1.TypeMeta `json:",inline"`
	// Standard object's metadata.
	// More info: https://git.k8s.io/community/contributors/devel/sig-architecture/api-conventions.md#metadata
	// +optional
	metav1.ObjectMeta `json:"metadata,omitempty" protobuf:"bytes,1,opt,name=metadata"`

	// The desired behavior of this daemon set.
	// More info: https://git.k8s.io/community/contributors/devel/sig-architecture/api-conventions.md#spec-and-status
	// +optional
	Spec DaemonSetSpec `json:"spec,omitempty" protobuf:"bytes,2,opt,name=spec"`

	// The current status of this daemon set. This data may be
	// out of date by some window of time.
	// Populated by the system.
	// Read-only.
	// More info: https://git.k8s.io/community/contributors/devel/sig-architecture/api-conventions.md#spec-and-status
	// +optional
	Status DaemonSetStatus `json:"status,omitempty" protobuf:"bytes,3,opt,name=status"`
}

const (
	// DefaultDaemonSetUniqueLabelKey is the default label key that is added
	// to existing DaemonSet pods to distinguish between old and new
	// DaemonSet pods during DaemonSet template updates.
	DefaultDaemonSetUniqueLabelKey = ControllerRevisionHashLabelKey
)

// +k8s:deepcopy-gen:interfaces=k8s.io/apimachinery/pkg/runtime.Object

// DaemonSetList is a collection of daemon sets.
type DaemonSetList struct {
	metav1.TypeMeta `json:",inline"`
	// Standard list metadata.
	// More info: https://git.k8s.io/community/contributors/devel/sig-architecture/api-conventions.md#metadata
	// +optional
	metav1.ListMeta `json:"metadata,omitempty" protobuf:"bytes,1,opt,name=metadata"`

	// A list of daemon sets.
	Items []DaemonSet `json:"items" protobuf:"bytes,2,rep,name=items"`
}

// +genclient
// +genclient:method=GetScale,verb=get,subresource=scale,result=k8s.io/api/autoscaling/v1.Scale
// +genclient:method=UpdateScale,verb=update,subresource=scale,input=k8s.io/api/autoscaling/v1.Scale,result=k8s.io/api/autoscaling/v1.Scale
// +genclient:method=ApplyScale,verb=apply,subresource=scale,input=k8s.io/api/autoscaling/v1.Scale,result=k8s.io/api/autoscaling/v1.Scale
// +k8s:deepcopy-gen:interfaces=k8s.io/apimachinery/pkg/runtime.Object

// ReplicaSet ensures that a specified number of pod replicas are running at any given time.
type ReplicaSet struct {
	metav1.TypeMeta `json:",inline"`

	// If the Labels of a ReplicaSet are empty, they are defaulted to
	// be the same as the Pod(s) that the ReplicaSet manages.
<<<<<<< HEAD
	// Standard object's metadata. More info: https://git.k8s.io/community/contributors/devel/sig-architecture/api-conventions.md#metadata
=======
	// Standard object's metadata.
	// More info: https://git.k8s.io/community/contributors/devel/sig-architecture/api-conventions.md#metadata
>>>>>>> 14ca838f
	// +optional
	metav1.ObjectMeta `json:"metadata,omitempty" protobuf:"bytes,1,opt,name=metadata"`

	// Spec defines the specification of the desired behavior of the ReplicaSet.
	// More info: https://git.k8s.io/community/contributors/devel/sig-architecture/api-conventions.md#spec-and-status
	// +optional
	Spec ReplicaSetSpec `json:"spec,omitempty" protobuf:"bytes,2,opt,name=spec"`

	// Status is the most recently observed status of the ReplicaSet.
	// This data may be out of date by some window of time.
	// Populated by the system.
	// Read-only.
	// More info: https://git.k8s.io/community/contributors/devel/sig-architecture/api-conventions.md#spec-and-status
	// +optional
	Status ReplicaSetStatus `json:"status,omitempty" protobuf:"bytes,3,opt,name=status"`
}

// +k8s:deepcopy-gen:interfaces=k8s.io/apimachinery/pkg/runtime.Object

// ReplicaSetList is a collection of ReplicaSets.
type ReplicaSetList struct {
	metav1.TypeMeta `json:",inline"`
	// Standard list metadata.
	// More info: https://git.k8s.io/community/contributors/devel/sig-architecture/api-conventions.md#types-kinds
	// +optional
	metav1.ListMeta `json:"metadata,omitempty" protobuf:"bytes,1,opt,name=metadata"`

	// List of ReplicaSets.
	// More info: https://kubernetes.io/docs/concepts/workloads/controllers/replicationcontroller
	Items []ReplicaSet `json:"items" protobuf:"bytes,2,rep,name=items"`
}

// ReplicaSetSpec is the specification of a ReplicaSet.
type ReplicaSetSpec struct {
	// Replicas is the number of desired replicas.
	// This is a pointer to distinguish between explicit zero and unspecified.
	// Defaults to 1.
	// More info: https://kubernetes.io/docs/concepts/workloads/controllers/replicationcontroller/#what-is-a-replicationcontroller
	// +optional
	Replicas *int32 `json:"replicas,omitempty" protobuf:"varint,1,opt,name=replicas"`

	// Minimum number of seconds for which a newly created pod should be ready
	// without any of its container crashing, for it to be considered available.
	// Defaults to 0 (pod will be considered available as soon as it is ready)
	// +optional
	MinReadySeconds int32 `json:"minReadySeconds,omitempty" protobuf:"varint,4,opt,name=minReadySeconds"`

	// Selector is a label query over pods that should match the replica count.
	// Label keys and values that must match in order to be controlled by this replica set.
	// It must match the pod template's labels.
	// More info: https://kubernetes.io/docs/concepts/overview/working-with-objects/labels/#label-selectors
	Selector *metav1.LabelSelector `json:"selector" protobuf:"bytes,2,opt,name=selector"`

	// Template is the object that describes the pod that will be created if
	// insufficient replicas are detected.
	// More info: https://kubernetes.io/docs/concepts/workloads/controllers/replicationcontroller#pod-template
	// +optional
	Template v1.PodTemplateSpec `json:"template,omitempty" protobuf:"bytes,3,opt,name=template"`
}

// ReplicaSetStatus represents the current status of a ReplicaSet.
type ReplicaSetStatus struct {
	// Replicas is the most recently oberved number of replicas.
	// More info: https://kubernetes.io/docs/concepts/workloads/controllers/replicationcontroller/#what-is-a-replicationcontroller
	Replicas int32 `json:"replicas" protobuf:"varint,1,opt,name=replicas"`

	// The number of pods that have labels matching the labels of the pod template of the replicaset.
	// +optional
	FullyLabeledReplicas int32 `json:"fullyLabeledReplicas,omitempty" protobuf:"varint,2,opt,name=fullyLabeledReplicas"`

	// The number of ready replicas for this replica set.
	// +optional
	ReadyReplicas int32 `json:"readyReplicas,omitempty" protobuf:"varint,4,opt,name=readyReplicas"`

	// The number of available replicas (ready for at least minReadySeconds) for this replica set.
	// +optional
	AvailableReplicas int32 `json:"availableReplicas,omitempty" protobuf:"varint,5,opt,name=availableReplicas"`

	// ObservedGeneration reflects the generation of the most recently observed ReplicaSet.
	// +optional
	ObservedGeneration int64 `json:"observedGeneration,omitempty" protobuf:"varint,3,opt,name=observedGeneration"`

	// Represents the latest available observations of a replica set's current state.
	// +optional
	// +patchMergeKey=type
	// +patchStrategy=merge
	Conditions []ReplicaSetCondition `json:"conditions,omitempty" patchStrategy:"merge" patchMergeKey:"type" protobuf:"bytes,6,rep,name=conditions"`
}

type ReplicaSetConditionType string

// These are valid conditions of a replica set.
const (
	// ReplicaSetReplicaFailure is added in a replica set when one of its pods fails to be created
	// due to insufficient quota, limit ranges, pod security policy, node selectors, etc. or deleted
	// due to kubelet being down or finalizers are failing.
	ReplicaSetReplicaFailure ReplicaSetConditionType = "ReplicaFailure"
)

// ReplicaSetCondition describes the state of a replica set at a certain point.
type ReplicaSetCondition struct {
	// Type of replica set condition.
	Type ReplicaSetConditionType `json:"type" protobuf:"bytes,1,opt,name=type,casttype=ReplicaSetConditionType"`
	// Status of the condition, one of True, False, Unknown.
	Status v1.ConditionStatus `json:"status" protobuf:"bytes,2,opt,name=status,casttype=k8s.io/api/core/v1.ConditionStatus"`
	// The last time the condition transitioned from one status to another.
	// +optional
	LastTransitionTime metav1.Time `json:"lastTransitionTime,omitempty" protobuf:"bytes,3,opt,name=lastTransitionTime"`
	// The reason for the condition's last transition.
	// +optional
	Reason string `json:"reason,omitempty" protobuf:"bytes,4,opt,name=reason"`
	// A human readable message indicating details about the transition.
	// +optional
	Message string `json:"message,omitempty" protobuf:"bytes,5,opt,name=message"`
}

// +genclient
// +k8s:deepcopy-gen:interfaces=k8s.io/apimachinery/pkg/runtime.Object

// ControllerRevision implements an immutable snapshot of state data. Clients
// are responsible for serializing and deserializing the objects that contain
// their internal state.
// Once a ControllerRevision has been successfully created, it can not be updated.
// The API Server will fail validation of all requests that attempt to mutate
// the Data field. ControllerRevisions may, however, be deleted. Note that, due to its use by both
// the DaemonSet and StatefulSet controllers for update and rollback, this object is beta. However,
// it may be subject to name and representation changes in future releases, and clients should not
// depend on its stability. It is primarily for internal use by controllers.
type ControllerRevision struct {
	metav1.TypeMeta `json:",inline"`
	// Standard object's metadata.
	// More info: https://git.k8s.io/community/contributors/devel/sig-architecture/api-conventions.md#metadata
	// +optional
	metav1.ObjectMeta `json:"metadata,omitempty" protobuf:"bytes,1,opt,name=metadata"`

	// Data is the serialized representation of the state.
	Data runtime.RawExtension `json:"data,omitempty" protobuf:"bytes,2,opt,name=data"`

	// Revision indicates the revision of the state represented by Data.
	Revision int64 `json:"revision" protobuf:"varint,3,opt,name=revision"`
}

// +k8s:deepcopy-gen:interfaces=k8s.io/apimachinery/pkg/runtime.Object

// ControllerRevisionList is a resource containing a list of ControllerRevision objects.
type ControllerRevisionList struct {
	metav1.TypeMeta `json:",inline"`

	// More info: https://git.k8s.io/community/contributors/devel/sig-architecture/api-conventions.md#metadata
	// +optional
	metav1.ListMeta `json:"metadata,omitempty" protobuf:"bytes,1,opt,name=metadata"`

	// Items is the list of ControllerRevisions
	Items []ControllerRevision `json:"items" protobuf:"bytes,2,rep,name=items"`
}<|MERGE_RESOLUTION|>--- conflicted
+++ resolved
@@ -713,12 +713,8 @@
 
 	// If the Labels of a ReplicaSet are empty, they are defaulted to
 	// be the same as the Pod(s) that the ReplicaSet manages.
-<<<<<<< HEAD
-	// Standard object's metadata. More info: https://git.k8s.io/community/contributors/devel/sig-architecture/api-conventions.md#metadata
-=======
 	// Standard object's metadata.
 	// More info: https://git.k8s.io/community/contributors/devel/sig-architecture/api-conventions.md#metadata
->>>>>>> 14ca838f
 	// +optional
 	metav1.ObjectMeta `json:"metadata,omitempty" protobuf:"bytes,1,opt,name=metadata"`
 
