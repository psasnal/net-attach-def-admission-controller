--- conflicted
+++ resolved
@@ -30,8 +30,6 @@
 // Package-wide variables from generator "generated".
 option go_package = "v1";
 
-<<<<<<< HEAD
-=======
 // HTTPIngressPath associates a path with a backend. Incoming urls matching the
 // path are forwarded to the backend.
 message HTTPIngressPath {
@@ -74,7 +72,6 @@
   repeated HTTPIngressPath paths = 1;
 }
 
->>>>>>> 14ca838f
 // IPBlock describes a particular CIDR (Ex. "192.168.1.1/24","2001:db9::/64") that is allowed
 // to the pods matched by a NetworkPolicySpec's podSelector. The except entry describes CIDRs
 // that should not be included within this rule.
