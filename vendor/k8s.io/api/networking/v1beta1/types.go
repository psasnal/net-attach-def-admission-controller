/*
Copyright 2019 The Kubernetes Authors.

Licensed under the Apache License, Version 2.0 (the "License");
you may not use this file except in compliance with the License.
You may obtain a copy of the License at

    http://www.apache.org/licenses/LICENSE-2.0

Unless required by applicable law or agreed to in writing, software
distributed under the License is distributed on an "AS IS" BASIS,
WITHOUT WARRANTIES OR CONDITIONS OF ANY KIND, either express or implied.
See the License for the specific language governing permissions and
limitations under the License.
*/

package v1beta1

import (
	v1 "k8s.io/api/core/v1"
	metav1 "k8s.io/apimachinery/pkg/apis/meta/v1"
	"k8s.io/apimachinery/pkg/util/intstr"
)

// +genclient
// +k8s:deepcopy-gen:interfaces=k8s.io/apimachinery/pkg/runtime.Object
// +k8s:prerelease-lifecycle-gen:introduced=1.14
// +k8s:prerelease-lifecycle-gen:deprecated=1.19
// +k8s:prerelease-lifecycle-gen:replacement=networking.k8s.io,v1,Ingress

// Ingress is a collection of rules that allow inbound connections to reach the
// endpoints defined by a backend. An Ingress can be configured to give services
// externally-reachable urls, load balance traffic, terminate SSL, offer name
// based virtual hosting etc.
type Ingress struct {
	metav1.TypeMeta `json:",inline"`
	// Standard object's metadata.
	// More info: https://git.k8s.io/community/contributors/devel/sig-architecture/api-conventions.md#metadata
	// +optional
	metav1.ObjectMeta `json:"metadata,omitempty" protobuf:"bytes,1,opt,name=metadata"`

	// Spec is the desired state of the Ingress.
	// More info: https://git.k8s.io/community/contributors/devel/sig-architecture/api-conventions.md#spec-and-status
	// +optional
	Spec IngressSpec `json:"spec,omitempty" protobuf:"bytes,2,opt,name=spec"`

	// Status is the current state of the Ingress.
	// More info: https://git.k8s.io/community/contributors/devel/sig-architecture/api-conventions.md#spec-and-status
	// +optional
	Status IngressStatus `json:"status,omitempty" protobuf:"bytes,3,opt,name=status"`
}

// +k8s:deepcopy-gen:interfaces=k8s.io/apimachinery/pkg/runtime.Object
// +k8s:prerelease-lifecycle-gen:introduced=1.14
// +k8s:prerelease-lifecycle-gen:deprecated=1.19
// +k8s:prerelease-lifecycle-gen:replacement=networking.k8s.io,v1,IngressList

// IngressList is a collection of Ingress.
type IngressList struct {
	metav1.TypeMeta `json:",inline"`
	// Standard object's metadata.
	// More info: https://git.k8s.io/community/contributors/devel/sig-architecture/api-conventions.md#metadata
	// +optional
	metav1.ListMeta `json:"metadata,omitempty" protobuf:"bytes,1,opt,name=metadata"`

	// Items is the list of Ingress.
	Items []Ingress `json:"items" protobuf:"bytes,2,rep,name=items"`
}

// IngressSpec describes the Ingress the user wishes to exist.
type IngressSpec struct {
	// IngressClassName is the name of the IngressClass cluster resource. The
	// associated IngressClass defines which controller will implement the
	// resource. This replaces the deprecated `kubernetes.io/ingress.class`
	// annotation. For backwards compatibility, when that annotation is set, it
	// must be given precedence over this field. The controller may emit a
	// warning if the field and annotation have different values.
	// Implementations of this API should ignore Ingresses without a class
	// specified. An IngressClass resource may be marked as default, which can
	// be used to set a default value for this field. For more information,
	// refer to the IngressClass documentation.
	// +optional
	IngressClassName *string `json:"ingressClassName,omitempty" protobuf:"bytes,4,opt,name=ingressClassName"`

	// A default backend capable of servicing requests that don't match any
	// rule. At least one of 'backend' or 'rules' must be specified. This field
	// is optional to allow the loadbalancer controller or defaulting logic to
	// specify a global default.
	// +optional
	Backend *IngressBackend `json:"backend,omitempty" protobuf:"bytes,1,opt,name=backend"`

	// TLS configuration. Currently the Ingress only supports a single TLS
	// port, 443. If multiple members of this list specify different hosts, they
	// will be multiplexed on the same port according to the hostname specified
	// through the SNI TLS extension, if the ingress controller fulfilling the
	// ingress supports SNI.
	// +optional
	TLS []IngressTLS `json:"tls,omitempty" protobuf:"bytes,2,rep,name=tls"`

	// A list of host rules used to configure the Ingress. If unspecified, or
	// no rule matches, all traffic is sent to the default backend.
	// +optional
	Rules []IngressRule `json:"rules,omitempty" protobuf:"bytes,3,rep,name=rules"`
	// TODO: Add the ability to specify load-balancer IP through claims
}

// IngressTLS describes the transport layer security associated with an Ingress.
type IngressTLS struct {
	// Hosts are a list of hosts included in the TLS certificate. The values in
	// this list must match the name/s used in the tlsSecret. Defaults to the
	// wildcard host setting for the loadbalancer controller fulfilling this
	// Ingress, if left unspecified.
	// +optional
	Hosts []string `json:"hosts,omitempty" protobuf:"bytes,1,rep,name=hosts"`
	// SecretName is the name of the secret used to terminate TLS traffic on
	// port 443. Field is left optional to allow TLS routing based on SNI
	// hostname alone. If the SNI host in a listener conflicts with the "Host"
	// header field used by an IngressRule, the SNI host is used for termination
	// and value of the Host header is used for routing.
	// +optional
	SecretName string `json:"secretName,omitempty" protobuf:"bytes,2,opt,name=secretName"`
	// TODO: Consider specifying different modes of termination, protocols etc.
}

// IngressStatus describe the current state of the Ingress.
type IngressStatus struct {
	// LoadBalancer contains the current status of the load-balancer.
	// +optional
	LoadBalancer v1.LoadBalancerStatus `json:"loadBalancer,omitempty" protobuf:"bytes,1,opt,name=loadBalancer"`
}

// IngressRule represents the rules mapping the paths under a specified host to
// the related backend services. Incoming requests are first evaluated for a host
// match, then routed to the backend associated with the matching IngressRuleValue.
type IngressRule struct {
	// Host is the fully qualified domain name of a network host, as defined by RFC 3986.
	// Note the following deviations from the "host" part of the
	// URI as defined in RFC 3986:
	// 1. IPs are not allowed. Currently an IngressRuleValue can only apply to
	//    the IP in the Spec of the parent Ingress.
	// 2. The `:` delimiter is not respected because ports are not allowed.
	//	  Currently the port of an Ingress is implicitly :80 for http and
	//	  :443 for https.
	// Both these may change in the future.
	// Incoming requests are matched against the host before the
	// IngressRuleValue. If the host is unspecified, the Ingress routes all
	// traffic based on the specified IngressRuleValue.
	//
	// Host can be "precise" which is a domain name without the terminating dot of
	// a network host (e.g. "foo.bar.com") or "wildcard", which is a domain name
	// prefixed with a single wildcard label (e.g. "*.foo.com").
	// The wildcard character '*' must appear by itself as the first DNS label and
	// matches only a single label. You cannot have a wildcard label by itself (e.g. Host == "*").
	// Requests will be matched against the Host field in the following way:
	// 1. If Host is precise, the request matches this rule if the http host header is equal to Host.
	// 2. If Host is a wildcard, then the request matches this rule if the http host header
	// is to equal to the suffix (removing the first label) of the wildcard rule.
	// +optional
	Host string `json:"host,omitempty" protobuf:"bytes,1,opt,name=host"`
	// IngressRuleValue represents a rule to route requests for this IngressRule.
	// If unspecified, the rule defaults to a http catch-all. Whether that sends
	// just traffic matching the host to the default backend or all traffic to the
	// default backend, is left to the controller fulfilling the Ingress. Http is
	// currently the only supported IngressRuleValue.
	// +optional
	IngressRuleValue `json:",inline,omitempty" protobuf:"bytes,2,opt,name=ingressRuleValue"`
}

// IngressRuleValue represents a rule to apply against incoming requests. If the
// rule is satisfied, the request is routed to the specified backend. Currently
// mixing different types of rules in a single Ingress is disallowed, so exactly
// one of the following must be set.
type IngressRuleValue struct {
	//TODO:
	// 1. Consider renaming this resource and the associated rules so they
	// aren't tied to Ingress. They can be used to route intra-cluster traffic.
	// 2. Consider adding fields for ingress-type specific global options
	// usable by a loadbalancer, like http keep-alive.

	// +optional
	HTTP *HTTPIngressRuleValue `json:"http,omitempty" protobuf:"bytes,1,opt,name=http"`
}

// HTTPIngressRuleValue is a list of http selectors pointing to backends.
// In the example: http://<host>/<path>?<searchpart> -> backend where
// where parts of the url correspond to RFC 3986, this resource will be used
// to match against everything after the last '/' and before the first '?'
// or '#'.
type HTTPIngressRuleValue struct {
	// A collection of paths that map requests to backends.
	Paths []HTTPIngressPath `json:"paths" protobuf:"bytes,1,rep,name=paths"`
	// TODO: Consider adding fields for ingress-type specific global
	// options usable by a loadbalancer, like http keep-alive.
}

// PathType represents the type of path referred to by a HTTPIngressPath.
type PathType string

const (
	// PathTypeExact matches the URL path exactly and with case sensitivity.
	PathTypeExact = PathType("Exact")

	// PathTypePrefix matches based on a URL path prefix split by '/'. Matching
	// is case sensitive and done on a path element by element basis. A path
	// element refers to the list of labels in the path split by the '/'
	// separator. A request is a match for path p if every p is an element-wise
	// prefix of p of the request path. Note that if the last element of the
	// path is a substring of the last element in request path, it is not a
	// match (e.g. /foo/bar matches /foo/bar/baz, but does not match
	// /foo/barbaz). If multiple matching paths exist in an Ingress spec, the
	// longest matching path is given priority.
	// Examples:
	// - /foo/bar does not match requests to /foo/barbaz
	// - /foo/bar matches request to /foo/bar and /foo/bar/baz
	// - /foo and /foo/ both match requests to /foo and /foo/. If both paths are
	//   present in an Ingress spec, the longest matching path (/foo/) is given
	//   priority.
	PathTypePrefix = PathType("Prefix")

	// PathTypeImplementationSpecific matching is up to the IngressClass.
	// Implementations can treat this as a separate PathType or treat it
	// identically to Prefix or Exact path types.
	PathTypeImplementationSpecific = PathType("ImplementationSpecific")
)

// HTTPIngressPath associates a path with a backend. Incoming urls matching the
// path are forwarded to the backend.
type HTTPIngressPath struct {
	// Path is matched against the path of an incoming request. Currently it can
	// contain characters disallowed from the conventional "path" part of a URL
<<<<<<< HEAD
	// as defined by RFC 3986. Paths must begin with a '/'. When unspecified,
	// all paths from incoming requests are matched.
=======
	// as defined by RFC 3986. Paths must begin with a '/' and must be present
	// when using PathType with value "Exact" or "Prefix".
>>>>>>> 14ca838f
	// +optional
	Path string `json:"path,omitempty" protobuf:"bytes,1,opt,name=path"`

	// PathType determines the interpretation of the Path matching. PathType can
	// be one of the following values:
	// * Exact: Matches the URL path exactly.
	// * Prefix: Matches based on a URL path prefix split by '/'. Matching is
	//   done on a path element by element basis. A path element refers is the
	//   list of labels in the path split by the '/' separator. A request is a
	//   match for path p if every p is an element-wise prefix of p of the
	//   request path. Note that if the last element of the path is a substring
	//   of the last element in request path, it is not a match (e.g. /foo/bar
	//   matches /foo/bar/baz, but does not match /foo/barbaz).
	// * ImplementationSpecific: Interpretation of the Path matching is up to
	//   the IngressClass. Implementations can treat this as a separate PathType
	//   or treat it identically to Prefix or Exact path types.
	// Implementations are required to support all path types.
	// Defaults to ImplementationSpecific.
	PathType *PathType `json:"pathType,omitempty" protobuf:"bytes,3,opt,name=pathType"`

	// Backend defines the referenced service endpoint to which the traffic
	// will be forwarded to.
	Backend IngressBackend `json:"backend" protobuf:"bytes,2,opt,name=backend"`
}

// IngressBackend describes all endpoints for a given service and port.
type IngressBackend struct {
	// Specifies the name of the referenced service.
	// +optional
	ServiceName string `json:"serviceName,omitempty" protobuf:"bytes,1,opt,name=serviceName"`

	// Specifies the port of the referenced service.
	// +optional
	ServicePort intstr.IntOrString `json:"servicePort,omitempty" protobuf:"bytes,2,opt,name=servicePort"`

	// Resource is an ObjectRef to another Kubernetes resource in the namespace
	// of the Ingress object. If resource is specified, serviceName and servicePort
	// must not be specified.
	// +optional
	Resource *v1.TypedLocalObjectReference `json:"resource,omitempty" protobuf:"bytes,3,opt,name=resource"`
}

// +genclient
// +genclient:nonNamespaced
// +k8s:deepcopy-gen:interfaces=k8s.io/apimachinery/pkg/runtime.Object
<<<<<<< HEAD
=======
// +k8s:prerelease-lifecycle-gen:introduced=1.18
// +k8s:prerelease-lifecycle-gen:deprecated=1.19
// +k8s:prerelease-lifecycle-gen:replacement=networking.k8s.io,v1,IngressClassList
>>>>>>> 14ca838f

// IngressClass represents the class of the Ingress, referenced by the Ingress
// Spec. The `ingressclass.kubernetes.io/is-default-class` annotation can be
// used to indicate that an IngressClass should be considered default. When a
// single IngressClass resource has this annotation set to true, new Ingress
// resources without a class specified will be assigned this default class.
type IngressClass struct {
	metav1.TypeMeta `json:",inline"`
	// Standard object's metadata.
	// More info: https://git.k8s.io/community/contributors/devel/sig-architecture/api-conventions.md#metadata
	// +optional
	metav1.ObjectMeta `json:"metadata,omitempty" protobuf:"bytes,1,opt,name=metadata"`

	// Spec is the desired state of the IngressClass.
	// More info: https://git.k8s.io/community/contributors/devel/sig-architecture/api-conventions.md#spec-and-status
	// +optional
	Spec IngressClassSpec `json:"spec,omitempty" protobuf:"bytes,2,opt,name=spec"`
}

// IngressClassSpec provides information about the class of an Ingress.
type IngressClassSpec struct {
	// Controller refers to the name of the controller that should handle this
	// class. This allows for different "flavors" that are controlled by the
	// same controller. For example, you may have different Parameters for the
	// same implementing controller. This should be specified as a
	// domain-prefixed path no more than 250 characters in length, e.g.
	// "acme.io/ingress-controller". This field is immutable.
	Controller string `json:"controller,omitempty" protobuf:"bytes,1,opt,name=controller"`

	// Parameters is a link to a custom resource containing additional
	// configuration for the controller. This is optional if the controller does
	// not require extra parameters.
	// +optional
<<<<<<< HEAD
	Parameters *v1.TypedLocalObjectReference `json:"parameters,omitempty" protobuf:"bytes,2,opt,name=parameters"`
}

// +k8s:deepcopy-gen:interfaces=k8s.io/apimachinery/pkg/runtime.Object
=======
	Parameters *IngressClassParametersReference `json:"parameters,omitempty" protobuf:"bytes,2,opt,name=parameters"`
}

const (
	// IngressClassParametersReferenceScopeNamespace indicates that the
	// referenced Parameters resource is namespace-scoped.
	IngressClassParametersReferenceScopeNamespace = "Namespace"
	// IngressClassParametersReferenceScopeNamespace indicates that the
	// referenced Parameters resource is cluster-scoped.
	IngressClassParametersReferenceScopeCluster = "Cluster"
)

// IngressClassParametersReference identifies an API object. This can be used
// to specify a cluster or namespace-scoped resource.
type IngressClassParametersReference struct {
	// APIGroup is the group for the resource being referenced. If APIGroup is
	// not specified, the specified Kind must be in the core API group. For any
	// other third-party types, APIGroup is required.
	// +optional
	APIGroup *string `json:"apiGroup,omitempty" protobuf:"bytes,1,opt,name=aPIGroup"`
	// Kind is the type of resource being referenced.
	Kind string `json:"kind" protobuf:"bytes,2,opt,name=kind"`
	// Name is the name of resource being referenced.
	Name string `json:"name" protobuf:"bytes,3,opt,name=name"`
	// Scope represents if this refers to a cluster or namespace scoped resource.
	// This may be set to "Cluster" (default) or "Namespace".
	// Field can be enabled with IngressClassNamespacedParams feature gate.
	// +optional
	// +featureGate=IngressClassNamespacedParams
	Scope *string `json:"scope" protobuf:"bytes,4,opt,name=scope"`
	// Namespace is the namespace of the resource being referenced. This field is
	// required when scope is set to "Namespace" and must be unset when scope is set to
	// "Cluster".
	// +optional
	// +featureGate=IngressClassNamespacedParams
	Namespace *string `json:"namespace,omitempty" protobuf:"bytes,5,opt,name=namespace"`
}

// +k8s:deepcopy-gen:interfaces=k8s.io/apimachinery/pkg/runtime.Object
// +k8s:prerelease-lifecycle-gen:introduced=1.18
// +k8s:prerelease-lifecycle-gen:deprecated=1.19
// +k8s:prerelease-lifecycle-gen:replacement=networking.k8s.io,v1,IngressClassList
>>>>>>> 14ca838f

// IngressClassList is a collection of IngressClasses.
type IngressClassList struct {
	metav1.TypeMeta `json:",inline"`
	// Standard list metadata.
	// +optional
	metav1.ListMeta `json:"metadata,omitempty" protobuf:"bytes,1,opt,name=metadata"`

	// Items is the list of IngressClasses.
<<<<<<< HEAD
	// +listType=set
=======
>>>>>>> 14ca838f
	Items []IngressClass `json:"items" protobuf:"bytes,2,rep,name=items"`
}<|MERGE_RESOLUTION|>--- conflicted
+++ resolved
@@ -228,13 +228,8 @@
 type HTTPIngressPath struct {
 	// Path is matched against the path of an incoming request. Currently it can
 	// contain characters disallowed from the conventional "path" part of a URL
-<<<<<<< HEAD
-	// as defined by RFC 3986. Paths must begin with a '/'. When unspecified,
-	// all paths from incoming requests are matched.
-=======
 	// as defined by RFC 3986. Paths must begin with a '/' and must be present
 	// when using PathType with value "Exact" or "Prefix".
->>>>>>> 14ca838f
 	// +optional
 	Path string `json:"path,omitempty" protobuf:"bytes,1,opt,name=path"`
 
@@ -280,12 +275,9 @@
 // +genclient
 // +genclient:nonNamespaced
 // +k8s:deepcopy-gen:interfaces=k8s.io/apimachinery/pkg/runtime.Object
-<<<<<<< HEAD
-=======
 // +k8s:prerelease-lifecycle-gen:introduced=1.18
 // +k8s:prerelease-lifecycle-gen:deprecated=1.19
 // +k8s:prerelease-lifecycle-gen:replacement=networking.k8s.io,v1,IngressClassList
->>>>>>> 14ca838f
 
 // IngressClass represents the class of the Ingress, referenced by the Ingress
 // Spec. The `ingressclass.kubernetes.io/is-default-class` annotation can be
@@ -319,12 +311,6 @@
 	// configuration for the controller. This is optional if the controller does
 	// not require extra parameters.
 	// +optional
-<<<<<<< HEAD
-	Parameters *v1.TypedLocalObjectReference `json:"parameters,omitempty" protobuf:"bytes,2,opt,name=parameters"`
-}
-
-// +k8s:deepcopy-gen:interfaces=k8s.io/apimachinery/pkg/runtime.Object
-=======
 	Parameters *IngressClassParametersReference `json:"parameters,omitempty" protobuf:"bytes,2,opt,name=parameters"`
 }
 
@@ -367,7 +353,6 @@
 // +k8s:prerelease-lifecycle-gen:introduced=1.18
 // +k8s:prerelease-lifecycle-gen:deprecated=1.19
 // +k8s:prerelease-lifecycle-gen:replacement=networking.k8s.io,v1,IngressClassList
->>>>>>> 14ca838f
 
 // IngressClassList is a collection of IngressClasses.
 type IngressClassList struct {
@@ -377,9 +362,5 @@
 	metav1.ListMeta `json:"metadata,omitempty" protobuf:"bytes,1,opt,name=metadata"`
 
 	// Items is the list of IngressClasses.
-<<<<<<< HEAD
-	// +listType=set
-=======
->>>>>>> 14ca838f
 	Items []IngressClass `json:"items" protobuf:"bytes,2,rep,name=items"`
 }