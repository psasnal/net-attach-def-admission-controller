--- conflicted
+++ resolved
@@ -30,8 +30,6 @@
 	NamespaceAll string = ""
 	// NamespaceNodeLease is the namespace where we place node lease objects (used for node heartbeats)
 	NamespaceNodeLease string = "kube-node-lease"
-	// TopologyKeyAny is the service topology key that matches any node
-	TopologyKeyAny string = "*"
 )
 
 // Volume represents a named volume in a pod that may be accessed by any container in the pod.
@@ -492,26 +490,12 @@
 	// +optional
 	VolumeMode *PersistentVolumeMode `json:"volumeMode,omitempty" protobuf:"bytes,6,opt,name=volumeMode,casttype=PersistentVolumeMode"`
 	// This field can be used to specify either:
-<<<<<<< HEAD
-	// * An existing VolumeSnapshot object (snapshot.storage.k8s.io/VolumeSnapshot - Beta)
-	// * An existing PVC (PersistentVolumeClaim)
-	// * An existing custom resource/object that implements data population (Alpha)
-	// In order to use VolumeSnapshot object types, the appropriate feature gate
-	// must be enabled (VolumeSnapshotDataSource or AnyVolumeDataSource)
-	// If the provisioner or an external controller can support the specified data source,
-	// it will create a new volume based on the contents of the specified data source.
-	// If the specified data source is not supported, the volume will
-	// not be created and the failure will be reported as an event.
-	// In the future, we plan to support more data source types and the behavior
-	// of the provisioner may change.
-=======
 	// * An existing VolumeSnapshot object (snapshot.storage.k8s.io/VolumeSnapshot)
 	// * An existing PVC (PersistentVolumeClaim)
 	// If the provisioner or an external controller can support the specified data source,
 	// it will create a new volume based on the contents of the specified data source.
 	// If the AnyVolumeDataSource feature gate is enabled, this field will always have
 	// the same contents as the DataSourceRef field.
->>>>>>> 14ca838f
 	// +optional
 	DataSource *TypedLocalObjectReference `json:"dataSource,omitempty" protobuf:"bytes,7,opt,name=dataSource"`
 	// Specifies the object from which to populate the volume with data, if a non-empty
@@ -1968,11 +1952,7 @@
 
 // EnvVarSource represents a source for the value of an EnvVar.
 type EnvVarSource struct {
-<<<<<<< HEAD
-	// Selects a field of the pod: supports metadata.name, metadata.namespace, metadata.labels, metadata.annotations,
-=======
 	// Selects a field of the pod: supports metadata.name, metadata.namespace, `metadata.labels['<KEY>']`, `metadata.annotations['<KEY>']`,
->>>>>>> 14ca838f
 	// spec.nodeName, spec.serviceAccountName, status.hostIP, status.podIP, status.podIPs.
 	// +optional
 	FieldRef *ObjectFieldSelector `json:"fieldRef,omitempty" protobuf:"bytes,1,opt,name=fieldRef"`
@@ -2343,10 +2323,6 @@
 	// This can be used to provide different probe parameters at the beginning of a Pod's lifecycle,
 	// when it might take a long time to load data or warm a cache, than during steady-state operation.
 	// This cannot be updated.
-<<<<<<< HEAD
-	// This is a beta feature enabled by the StartupProbe feature flag.
-=======
->>>>>>> 14ca838f
 	// More info: https://kubernetes.io/docs/concepts/workloads/pods/pod-lifecycle#container-probes
 	// +optional
 	StartupProbe *Probe `json:"startupProbe,omitempty" protobuf:"bytes,22,opt,name=startupProbe"`
@@ -3193,21 +3169,12 @@
 	// The RuntimeClass admission controller will reject Pod create requests which have the overhead already
 	// set. If RuntimeClass is configured and selected in the PodSpec, Overhead will be set to the value
 	// defined in the corresponding RuntimeClass, otherwise it will remain unset and treated as zero.
-<<<<<<< HEAD
-	// More info: https://git.k8s.io/enhancements/keps/sig-node/20190226-pod-overhead.md
-	// This field is alpha-level as of Kubernetes v1.16, and is only honored by servers that enable the PodOverhead feature.
-=======
 	// More info: https://git.k8s.io/enhancements/keps/sig-node/688-pod-overhead/README.md
 	// This field is beta-level as of Kubernetes v1.18, and is only honored by servers that enable the PodOverhead feature.
->>>>>>> 14ca838f
 	// +optional
 	Overhead ResourceList `json:"overhead,omitempty" protobuf:"bytes,32,opt,name=overhead"`
 	// TopologySpreadConstraints describes how a group of pods ought to spread across topology
 	// domains. Scheduler will schedule pods in a way which abides by the constraints.
-<<<<<<< HEAD
-	// This field is only honored by clusters that enable the EvenPodsSpread feature.
-=======
->>>>>>> 14ca838f
 	// All topologySpreadConstraints are ANDed.
 	// +optional
 	// +patchMergeKey=topologyKey
@@ -3216,8 +3183,6 @@
 	// +listMapKey=topologyKey
 	// +listMapKey=whenUnsatisfiable
 	TopologySpreadConstraints []TopologySpreadConstraint `json:"topologySpreadConstraints,omitempty" patchStrategy:"merge" patchMergeKey:"topologyKey" protobuf:"bytes,33,opt,name=topologySpreadConstraints"`
-<<<<<<< HEAD
-=======
 	// If true the pod's hostname will be configured as the pod's FQDN, rather than the leaf name (the default).
 	// In Linux containers, this means setting the FQDN in the hostname field of the kernel (the nodename field of struct utsname).
 	// In Windows containers, this means setting the registry value of hostname for the registry key HKEY_LOCAL_MACHINE\\SYSTEM\\CurrentControlSet\\Services\\Tcpip\\Parameters to FQDN.
@@ -3225,7 +3190,6 @@
 	// Default to false.
 	// +optional
 	SetHostnameAsFQDN *bool `json:"setHostnameAsFQDN,omitempty" protobuf:"varint,35,opt,name=setHostnameAsFQDN"`
->>>>>>> 14ca838f
 }
 
 type UnsatisfiableConstraintAction string
@@ -3242,13 +3206,8 @@
 // TopologySpreadConstraint specifies how to spread matching pods among the given topology.
 type TopologySpreadConstraint struct {
 	// MaxSkew describes the degree to which pods may be unevenly distributed.
-<<<<<<< HEAD
-	// It's the maximum permitted difference between the number of matching pods in
-	// any two topology domains of a given topology type.
-=======
 	// When `whenUnsatisfiable=DoNotSchedule`, it is the maximum permitted difference
 	// between the number of matching pods in the target topology and the global minimum.
->>>>>>> 14ca838f
 	// For example, in a 3-zone cluster, MaxSkew is set to 1, and pods with the same
 	// labelSelector spread as 1/1/0:
 	// +-------+-------+-------+
@@ -3260,11 +3219,8 @@
 	// scheduling it onto zone1(zone2) would make the ActualSkew(2-0) on zone1(zone2)
 	// violate MaxSkew(1).
 	// - if MaxSkew is 2, incoming pod can be scheduled onto any zone.
-<<<<<<< HEAD
-=======
 	// When `whenUnsatisfiable=ScheduleAnyway`, it is used to give higher precedence
 	// to topologies that satisfy it.
->>>>>>> 14ca838f
 	// It's a required field. Default value is 1 and 0 is not allowed.
 	MaxSkew int32 `json:"maxSkew" protobuf:"varint,1,opt,name=maxSkew"`
 	// TopologyKey is the key of node labels. Nodes that have a label with this key
@@ -3275,12 +3231,6 @@
 	TopologyKey string `json:"topologyKey" protobuf:"bytes,2,opt,name=topologyKey"`
 	// WhenUnsatisfiable indicates how to deal with a pod if it doesn't satisfy
 	// the spread constraint.
-<<<<<<< HEAD
-	// - DoNotSchedule (default) tells the scheduler not to schedule it
-	// - ScheduleAnyway tells the scheduler to still schedule it
-	// It's considered as "Unsatisfiable" if and only if placing incoming pod on any
-	// topology violates "MaxSkew".
-=======
 	// - DoNotSchedule (default) tells the scheduler not to schedule it.
 	// - ScheduleAnyway tells the scheduler to schedule the pod in any location,
 	//   but giving higher precedence to topologies that would help reduce the
@@ -3288,7 +3238,6 @@
 	// A constraint is considered "Unsatisfiable" for an incoming pod
 	// if and only if every possible node assigment for that pod would violate
 	// "MaxSkew" on some topology.
->>>>>>> 14ca838f
 	// For example, in a 3-zone cluster, MaxSkew is set to 1, and pods with the same
 	// labelSelector spread as 3/1/1:
 	// +-------+-------+-------+
@@ -3402,11 +3351,6 @@
 	// volume types which support fsGroup based ownership(and permissions).
 	// It will have no effect on ephemeral volume types such as: secret, configmaps
 	// and emptydir.
-<<<<<<< HEAD
-	// Valid values are "OnRootMismatch" and "Always". If not specified defaults to "Always".
-	// +optional
-	FSGroupChangePolicy *PodFSGroupChangePolicy `json:"fsGroupChangePolicy,omitempty" protobuf:"bytes,9,opt,name=fsGroupChangePolicy"`
-=======
 	// Valid values are "OnRootMismatch" and "Always". If not specified, "Always" is used.
 	// +optional
 	FSGroupChangePolicy *PodFSGroupChangePolicy `json:"fsGroupChangePolicy,omitempty" protobuf:"bytes,9,opt,name=fsGroupChangePolicy"`
@@ -3433,7 +3377,6 @@
 	// Must only be set if type is "Localhost".
 	// +optional
 	LocalhostProfile *string `json:"localhostProfile,omitempty" protobuf:"bytes,2,opt,name=localhostProfile"`
->>>>>>> 14ca838f
 }
 
 // SeccompProfileType defines the supported seccomp profile types.
@@ -3513,34 +3456,20 @@
 	// Entrypoint array. Not executed within a shell.
 	// The docker image's ENTRYPOINT is used if this is not provided.
 	// Variable references $(VAR_NAME) are expanded using the container's environment. If a variable
-<<<<<<< HEAD
-	// cannot be resolved, the reference in the input string will be unchanged. The $(VAR_NAME) syntax
-	// can be escaped with a double $$, ie: $$(VAR_NAME). Escaped references will never be expanded,
-	// regardless of whether the variable exists or not.
-	// Cannot be updated.
-=======
 	// cannot be resolved, the reference in the input string will be unchanged. Double $$ are reduced
 	// to a single $, which allows for escaping the $(VAR_NAME) syntax: i.e. "$$(VAR_NAME)" will
 	// produce the string literal "$(VAR_NAME)". Escaped references will never be expanded, regardless
 	// of whether the variable exists or not. Cannot be updated.
->>>>>>> 14ca838f
 	// More info: https://kubernetes.io/docs/tasks/inject-data-application/define-command-argument-container/#running-a-command-in-a-shell
 	// +optional
 	Command []string `json:"command,omitempty" protobuf:"bytes,3,rep,name=command"`
 	// Arguments to the entrypoint.
 	// The docker image's CMD is used if this is not provided.
 	// Variable references $(VAR_NAME) are expanded using the container's environment. If a variable
-<<<<<<< HEAD
-	// cannot be resolved, the reference in the input string will be unchanged. The $(VAR_NAME) syntax
-	// can be escaped with a double $$, ie: $$(VAR_NAME). Escaped references will never be expanded,
-	// regardless of whether the variable exists or not.
-	// Cannot be updated.
-=======
 	// cannot be resolved, the reference in the input string will be unchanged. Double $$ are reduced
 	// to a single $, which allows for escaping the $(VAR_NAME) syntax: i.e. "$$(VAR_NAME)" will
 	// produce the string literal "$(VAR_NAME)". Escaped references will never be expanded, regardless
 	// of whether the variable exists or not. Cannot be updated.
->>>>>>> 14ca838f
 	// More info: https://kubernetes.io/docs/tasks/inject-data-application/define-command-argument-container/#running-a-command-in-a-shell
 	// +optional
 	Args []string `json:"args,omitempty" protobuf:"bytes,4,rep,name=args"`
@@ -3618,12 +3547,8 @@
 	// More info: https://kubernetes.io/docs/concepts/containers/images#updating-images
 	// +optional
 	ImagePullPolicy PullPolicy `json:"imagePullPolicy,omitempty" protobuf:"bytes,14,opt,name=imagePullPolicy,casttype=PullPolicy"`
-<<<<<<< HEAD
-	// SecurityContext is not allowed for ephemeral containers.
-=======
 	// Optional: SecurityContext defines the security options the ephemeral container should be run with.
 	// If set, the fields of SecurityContext override the equivalent fields of PodSecurityContext.
->>>>>>> 14ca838f
 	// +optional
 	SecurityContext *SecurityContext `json:"securityContext,omitempty" protobuf:"bytes,15,opt,name=securityContext"`
 
@@ -3787,12 +3712,7 @@
 }
 
 // +genclient
-<<<<<<< HEAD
-// +genclient:method=GetEphemeralContainers,verb=get,subresource=ephemeralcontainers,result=EphemeralContainers
-// +genclient:method=UpdateEphemeralContainers,verb=update,subresource=ephemeralcontainers,input=EphemeralContainers,result=EphemeralContainers
-=======
 // +genclient:method=UpdateEphemeralContainers,verb=update,subresource=ephemeralcontainers
->>>>>>> 14ca838f
 // +k8s:deepcopy-gen:interfaces=k8s.io/apimachinery/pkg/runtime.Object
 
 // Pod is a collection of containers that can run on a host. This resource is created
@@ -4141,11 +4061,7 @@
 }
 
 // IPFamily represents the IP Family (IPv4 or IPv6). This type is used
-<<<<<<< HEAD
-// to express the family of an IP expressed by a type (i.e. service.Spec.IPFamily)
-=======
 // to express the family of an IP expressed by a type (e.g. service.spec.ipFamilies).
->>>>>>> 14ca838f
 type IPFamily string
 
 const (
@@ -4153,10 +4069,6 @@
 	IPv4Protocol IPFamily = "IPv4"
 	// IPv6Protocol indicates that this IP is IPv6 protocol
 	IPv6Protocol IPFamily = "IPv6"
-<<<<<<< HEAD
-	// MaxServiceTopologyKeys is the largest number of topology keys allowed on a service
-	MaxServiceTopologyKeys = 16
-=======
 )
 
 // IPFamilyPolicyType represents the dual-stack-ness requested or required by a Service
@@ -4180,7 +4092,6 @@
 	// configured on the cluster. If service.spec.ipFamilies has only one entry then the alternative
 	// IPFamily will be added by apiserver
 	IPFamilyPolicyRequireDualStack IPFamilyPolicyType = "RequireDualStack"
->>>>>>> 14ca838f
 )
 
 // ServiceSpec describes the attributes that a user creates on a service.
@@ -4345,32 +4256,6 @@
 	// +optional
 	SessionAffinityConfig *SessionAffinityConfig `json:"sessionAffinityConfig,omitempty" protobuf:"bytes,14,opt,name=sessionAffinityConfig"`
 
-<<<<<<< HEAD
-	// ipFamily specifies whether this Service has a preference for a particular IP family (e.g. IPv4 vs.
-	// IPv6).  If a specific IP family is requested, the clusterIP field will be allocated from that family, if it is
-	// available in the cluster.  If no IP family is requested, the cluster's primary IP family will be used.
-	// Other IP fields (loadBalancerIP, loadBalancerSourceRanges, externalIPs) and controllers which
-	// allocate external load-balancers should use the same IP family.  Endpoints for this Service will be of
-	// this family.  This field is immutable after creation. Assigning a ServiceIPFamily not available in the
-	// cluster (e.g. IPv6 in IPv4 only cluster) is an error condition and will fail during clusterIP assignment.
-	// +optional
-	IPFamily *IPFamily `json:"ipFamily,omitempty" protobuf:"bytes,15,opt,name=ipFamily,Configcasttype=IPFamily"`
-
-	// topologyKeys is a preference-order list of topology keys which
-	// implementations of services should use to preferentially sort endpoints
-	// when accessing this Service, it can not be used at the same time as
-	// externalTrafficPolicy=Local.
-	// Topology keys must be valid label keys and at most 16 keys may be specified.
-	// Endpoints are chosen based on the first topology key with available backends.
-	// If this field is specified and all entries have no backends that match
-	// the topology of the client, the service has no backends for that client
-	// and connections should fail.
-	// The special value "*" may be used to mean "any topology". This catch-all
-	// value, if used, only makes sense as the last value in the list.
-	// If this is not specified or empty, no topology constraints will be applied.
-	// +optional
-	TopologyKeys []string `json:"topologyKeys,omitempty" protobuf:"bytes,16,opt,name=topologyKeys"`
-=======
 	// TopologyKeys is tombstoned to show why 16 is reserved protobuf tag.
 	//TopologyKeys []string `json:"topologyKeys,omitempty" protobuf:"bytes,16,opt,name=topologyKeys"`
 
@@ -4445,7 +4330,6 @@
 	// +featureGate=ServiceInternalTrafficPolicy
 	// +optional
 	InternalTrafficPolicy *ServiceInternalTrafficPolicyType `json:"internalTrafficPolicy,omitempty" protobuf:"bytes,22,opt,name=internalTrafficPolicy"`
->>>>>>> 14ca838f
 }
 
 // ServicePort contains information on service's port.
@@ -4470,10 +4354,6 @@
 	// RFC-6335 and http://www.iana.org/assignments/service-names).
 	// Non-standard protocols should use prefixed names such as
 	// mycompany.com/my-custom-protocol.
-<<<<<<< HEAD
-	// Field can be enabled with ServiceAppProtocol feature gate.
-=======
->>>>>>> 14ca838f
 	// +optional
 	AppProtocol *string `json:"appProtocol,omitempty" protobuf:"bytes,6,opt,name=appProtocol"`
 
@@ -4705,10 +4585,6 @@
 	// RFC-6335 and http://www.iana.org/assignments/service-names).
 	// Non-standard protocols should use prefixed names such as
 	// mycompany.com/my-custom-protocol.
-<<<<<<< HEAD
-	// Field can be enabled with ServiceAppProtocol feature gate.
-=======
->>>>>>> 14ca838f
 	// +optional
 	AppProtocol *string `json:"appProtocol,omitempty" protobuf:"bytes,4,opt,name=appProtocol"`
 }
@@ -5312,22 +5188,6 @@
 
 	// The target object that you want to bind to the standard object.
 	Target ObjectReference `json:"target" protobuf:"bytes,2,opt,name=target"`
-}
-
-// +k8s:deepcopy-gen:interfaces=k8s.io/apimachinery/pkg/runtime.Object
-
-// A list of ephemeral containers used with the Pod ephemeralcontainers subresource.
-type EphemeralContainers struct {
-	metav1.TypeMeta `json:",inline"`
-	// +optional
-	metav1.ObjectMeta `json:"metadata,omitempty" protobuf:"bytes,1,opt,name=metadata"`
-
-	// A list of ephemeral containers associated with this pod. New ephemeral containers
-	// may be appended to this list, but existing ephemeral containers may not be removed
-	// or modified.
-	// +patchMergeKey=name
-	// +patchStrategy=merge
-	EphemeralContainers []EphemeralContainer `json:"ephemeralContainers" patchStrategy:"merge" patchMergeKey:"name" protobuf:"bytes,2,rep,name=ephemeralContainers"`
 }
 
 // Preconditions must be fulfilled before an operation (update, delete, etc.) is carried out.
@@ -5989,10 +5849,6 @@
 	// be updated (only object metadata can be modified).
 	// If not set to true, the field can be modified at any time.
 	// Defaulted to nil.
-<<<<<<< HEAD
-	// This is an alpha field enabled by ImmutableEphemeralVolumes feature gate.
-=======
->>>>>>> 14ca838f
 	// +optional
 	Immutable *bool `json:"immutable,omitempty" protobuf:"varint,5,opt,name=immutable"`
 
@@ -6133,10 +5989,6 @@
 	// be updated (only object metadata can be modified).
 	// If not set to true, the field can be modified at any time.
 	// Defaulted to nil.
-<<<<<<< HEAD
-	// This is an alpha field enabled by ImmutableEphemeralVolumes feature gate.
-=======
->>>>>>> 14ca838f
 	// +optional
 	Immutable *bool `json:"immutable,omitempty" protobuf:"varint,4,opt,name=immutable"`
 
@@ -6403,8 +6255,6 @@
 	// PodSecurityContext, the value specified in SecurityContext takes precedence.
 	// +optional
 	RunAsUserName *string `json:"runAsUserName,omitempty" protobuf:"bytes,3,opt,name=runAsUserName"`
-<<<<<<< HEAD
-=======
 
 	// HostProcess determines if a container should be run as a 'Host Process' container.
 	// This field is alpha-level and will only be honored by components that enable the
@@ -6415,7 +6265,6 @@
 	// then HostNetwork must also be set to true.
 	// +optional
 	HostProcess *bool `json:"hostProcess,omitempty" protobuf:"bytes,4,opt,name=hostProcess"`
->>>>>>> 14ca838f
 }
 
 // +k8s:deepcopy-gen:interfaces=k8s.io/apimachinery/pkg/runtime.Object
