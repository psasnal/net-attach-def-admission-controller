/*
Copyright The Kubernetes Authors.

Licensed under the Apache License, Version 2.0 (the "License");
you may not use this file except in compliance with the License.
You may obtain a copy of the License at

    http://www.apache.org/licenses/LICENSE-2.0

Unless required by applicable law or agreed to in writing, software
distributed under the License is distributed on an "AS IS" BASIS,
WITHOUT WARRANTIES OR CONDITIONS OF ANY KIND, either express or implied.
See the License for the specific language governing permissions and
limitations under the License.
*/


// This file was autogenerated by go-to-protobuf. Do not edit it manually!

syntax = "proto2";

package k8s.io.api.rbac.v1beta1;

import "k8s.io/apimachinery/pkg/apis/meta/v1/generated.proto";
import "k8s.io/apimachinery/pkg/runtime/generated.proto";
import "k8s.io/apimachinery/pkg/runtime/schema/generated.proto";

// Package-wide variables from generator "generated".
option go_package = "v1beta1";

// AggregationRule describes how to locate ClusterRoles to aggregate into the ClusterRole
message AggregationRule {
  // ClusterRoleSelectors holds a list of selectors which will be used to find ClusterRoles and create the rules.
  // If any of the selectors match, then the ClusterRole's permissions will be added
  // +optional
  repeated k8s.io.apimachinery.pkg.apis.meta.v1.LabelSelector clusterRoleSelectors = 1;
}

// ClusterRole is a cluster level, logical grouping of PolicyRules that can be referenced as a unit by a RoleBinding or ClusterRoleBinding.
<<<<<<< HEAD
// Deprecated in v1.17 in favor of rbac.authorization.k8s.io/v1 ClusterRole, and will no longer be served in v1.20.
=======
// Deprecated in v1.17 in favor of rbac.authorization.k8s.io/v1 ClusterRole, and will no longer be served in v1.22.
>>>>>>> 14ca838f
message ClusterRole {
  // Standard object's metadata.
  // +optional
  optional k8s.io.apimachinery.pkg.apis.meta.v1.ObjectMeta metadata = 1;

  // Rules holds all the PolicyRules for this ClusterRole
  // +optional
  repeated PolicyRule rules = 2;

  // AggregationRule is an optional field that describes how to build the Rules for this ClusterRole.
  // If AggregationRule is set, then the Rules are controller managed and direct changes to Rules will be
  // stomped by the controller.
  // +optional
  optional AggregationRule aggregationRule = 3;
}

// ClusterRoleBinding references a ClusterRole, but not contain it.  It can reference a ClusterRole in the global namespace,
// and adds who information via Subject.
<<<<<<< HEAD
// Deprecated in v1.17 in favor of rbac.authorization.k8s.io/v1 ClusterRoleBinding, and will no longer be served in v1.20.
=======
// Deprecated in v1.17 in favor of rbac.authorization.k8s.io/v1 ClusterRoleBinding, and will no longer be served in v1.22.
>>>>>>> 14ca838f
message ClusterRoleBinding {
  // Standard object's metadata.
  // +optional
  optional k8s.io.apimachinery.pkg.apis.meta.v1.ObjectMeta metadata = 1;

  // Subjects holds references to the objects the role applies to.
  // +optional
  repeated Subject subjects = 2;

  // RoleRef can only reference a ClusterRole in the global namespace.
  // If the RoleRef cannot be resolved, the Authorizer must return an error.
  optional RoleRef roleRef = 3;
}

// ClusterRoleBindingList is a collection of ClusterRoleBindings.
<<<<<<< HEAD
// Deprecated in v1.17 in favor of rbac.authorization.k8s.io/v1 ClusterRoleBindingList, and will no longer be served in v1.20.
=======
// Deprecated in v1.17 in favor of rbac.authorization.k8s.io/v1 ClusterRoleBindingList, and will no longer be served in v1.22.
>>>>>>> 14ca838f
message ClusterRoleBindingList {
  // Standard object's metadata.
  // +optional
  optional k8s.io.apimachinery.pkg.apis.meta.v1.ListMeta metadata = 1;

  // Items is a list of ClusterRoleBindings
  repeated ClusterRoleBinding items = 2;
}

// ClusterRoleList is a collection of ClusterRoles.
<<<<<<< HEAD
// Deprecated in v1.17 in favor of rbac.authorization.k8s.io/v1 ClusterRoles, and will no longer be served in v1.20.
=======
// Deprecated in v1.17 in favor of rbac.authorization.k8s.io/v1 ClusterRoles, and will no longer be served in v1.22.
>>>>>>> 14ca838f
message ClusterRoleList {
  // Standard object's metadata.
  // +optional
  optional k8s.io.apimachinery.pkg.apis.meta.v1.ListMeta metadata = 1;

  // Items is a list of ClusterRoles
  repeated ClusterRole items = 2;
}

// PolicyRule holds information that describes a policy rule, but does not contain information
// about who the rule applies to or which namespace the rule applies to.
message PolicyRule {
  // Verbs is a list of Verbs that apply to ALL the ResourceKinds and AttributeRestrictions contained in this rule. '*' represents all verbs.
  repeated string verbs = 1;

  // APIGroups is the name of the APIGroup that contains the resources.  If multiple API groups are specified, any action requested against one of
  // the enumerated resources in any API group will be allowed.
  // +optional
  repeated string apiGroups = 2;

  // Resources is a list of resources this rule applies to.  '*' represents all resources in the specified apiGroups.
  // '*/foo' represents the subresource 'foo' for all resources in the specified apiGroups.
  // +optional
  repeated string resources = 3;

  // ResourceNames is an optional white list of names that the rule applies to.  An empty set means that everything is allowed.
  // +optional
  repeated string resourceNames = 4;

  // NonResourceURLs is a set of partial urls that a user should have access to.  *s are allowed, but only as the full, final step in the path
  // Since non-resource URLs are not namespaced, this field is only applicable for ClusterRoles referenced from a ClusterRoleBinding.
  // Rules can either apply to API resources (such as "pods" or "secrets") or non-resource URL paths (such as "/api"),  but not both.
  // +optional
  repeated string nonResourceURLs = 5;
}

// Role is a namespaced, logical grouping of PolicyRules that can be referenced as a unit by a RoleBinding.
<<<<<<< HEAD
// Deprecated in v1.17 in favor of rbac.authorization.k8s.io/v1 Role, and will no longer be served in v1.20.
=======
// Deprecated in v1.17 in favor of rbac.authorization.k8s.io/v1 Role, and will no longer be served in v1.22.
>>>>>>> 14ca838f
message Role {
  // Standard object's metadata.
  // +optional
  optional k8s.io.apimachinery.pkg.apis.meta.v1.ObjectMeta metadata = 1;

  // Rules holds all the PolicyRules for this Role
  // +optional
  repeated PolicyRule rules = 2;
}

// RoleBinding references a role, but does not contain it.  It can reference a Role in the same namespace or a ClusterRole in the global namespace.
// It adds who information via Subjects and namespace information by which namespace it exists in.  RoleBindings in a given
// namespace only have effect in that namespace.
<<<<<<< HEAD
// Deprecated in v1.17 in favor of rbac.authorization.k8s.io/v1 RoleBinding, and will no longer be served in v1.20.
=======
// Deprecated in v1.17 in favor of rbac.authorization.k8s.io/v1 RoleBinding, and will no longer be served in v1.22.
>>>>>>> 14ca838f
message RoleBinding {
  // Standard object's metadata.
  // +optional
  optional k8s.io.apimachinery.pkg.apis.meta.v1.ObjectMeta metadata = 1;

  // Subjects holds references to the objects the role applies to.
  // +optional
  repeated Subject subjects = 2;

  // RoleRef can reference a Role in the current namespace or a ClusterRole in the global namespace.
  // If the RoleRef cannot be resolved, the Authorizer must return an error.
  optional RoleRef roleRef = 3;
}

// RoleBindingList is a collection of RoleBindings
<<<<<<< HEAD
// Deprecated in v1.17 in favor of rbac.authorization.k8s.io/v1 RoleBindingList, and will no longer be served in v1.20.
=======
// Deprecated in v1.17 in favor of rbac.authorization.k8s.io/v1 RoleBindingList, and will no longer be served in v1.22.
>>>>>>> 14ca838f
message RoleBindingList {
  // Standard object's metadata.
  // +optional
  optional k8s.io.apimachinery.pkg.apis.meta.v1.ListMeta metadata = 1;

  // Items is a list of RoleBindings
  repeated RoleBinding items = 2;
}

// RoleList is a collection of Roles
<<<<<<< HEAD
// Deprecated in v1.17 in favor of rbac.authorization.k8s.io/v1 RoleList, and will no longer be served in v1.20.
=======
// Deprecated in v1.17 in favor of rbac.authorization.k8s.io/v1 RoleList, and will no longer be served in v1.22.
>>>>>>> 14ca838f
message RoleList {
  // Standard object's metadata.
  // +optional
  optional k8s.io.apimachinery.pkg.apis.meta.v1.ListMeta metadata = 1;

  // Items is a list of Roles
  repeated Role items = 2;
}

// RoleRef contains information that points to the role being used
message RoleRef {
  // APIGroup is the group for the resource being referenced
  optional string apiGroup = 1;

  // Kind is the type of resource being referenced
  optional string kind = 2;

  // Name is the name of resource being referenced
  optional string name = 3;
}

// Subject contains a reference to the object or user identities a role binding applies to.  This can either hold a direct API object reference,
// or a value for non-objects such as user and group names.
message Subject {
  // Kind of object being referenced. Values defined by this API group are "User", "Group", and "ServiceAccount".
  // If the Authorizer does not recognized the kind value, the Authorizer should report an error.
  optional string kind = 1;

  // APIGroup holds the API group of the referenced subject.
  // Defaults to "" for ServiceAccount subjects.
  // Defaults to "rbac.authorization.k8s.io" for User and Group subjects.
  // +optional
  optional string apiGroup = 2;

  // Name of the object being referenced.
  optional string name = 3;

  // Namespace of the referenced object.  If the object kind is non-namespace, such as "User" or "Group", and this value is not empty
  // the Authorizer should report an error.
  // +optional
  optional string namespace = 4;
}
<|MERGE_RESOLUTION|>--- conflicted
+++ resolved
@@ -37,11 +37,7 @@
 }
 
 // ClusterRole is a cluster level, logical grouping of PolicyRules that can be referenced as a unit by a RoleBinding or ClusterRoleBinding.
-<<<<<<< HEAD
-// Deprecated in v1.17 in favor of rbac.authorization.k8s.io/v1 ClusterRole, and will no longer be served in v1.20.
-=======
 // Deprecated in v1.17 in favor of rbac.authorization.k8s.io/v1 ClusterRole, and will no longer be served in v1.22.
->>>>>>> 14ca838f
 message ClusterRole {
   // Standard object's metadata.
   // +optional
@@ -60,11 +56,7 @@
 
 // ClusterRoleBinding references a ClusterRole, but not contain it.  It can reference a ClusterRole in the global namespace,
 // and adds who information via Subject.
-<<<<<<< HEAD
-// Deprecated in v1.17 in favor of rbac.authorization.k8s.io/v1 ClusterRoleBinding, and will no longer be served in v1.20.
-=======
 // Deprecated in v1.17 in favor of rbac.authorization.k8s.io/v1 ClusterRoleBinding, and will no longer be served in v1.22.
->>>>>>> 14ca838f
 message ClusterRoleBinding {
   // Standard object's metadata.
   // +optional
@@ -80,11 +72,7 @@
 }
 
 // ClusterRoleBindingList is a collection of ClusterRoleBindings.
-<<<<<<< HEAD
-// Deprecated in v1.17 in favor of rbac.authorization.k8s.io/v1 ClusterRoleBindingList, and will no longer be served in v1.20.
-=======
 // Deprecated in v1.17 in favor of rbac.authorization.k8s.io/v1 ClusterRoleBindingList, and will no longer be served in v1.22.
->>>>>>> 14ca838f
 message ClusterRoleBindingList {
   // Standard object's metadata.
   // +optional
@@ -95,11 +83,7 @@
 }
 
 // ClusterRoleList is a collection of ClusterRoles.
-<<<<<<< HEAD
-// Deprecated in v1.17 in favor of rbac.authorization.k8s.io/v1 ClusterRoles, and will no longer be served in v1.20.
-=======
 // Deprecated in v1.17 in favor of rbac.authorization.k8s.io/v1 ClusterRoles, and will no longer be served in v1.22.
->>>>>>> 14ca838f
 message ClusterRoleList {
   // Standard object's metadata.
   // +optional
@@ -137,11 +121,7 @@
 }
 
 // Role is a namespaced, logical grouping of PolicyRules that can be referenced as a unit by a RoleBinding.
-<<<<<<< HEAD
-// Deprecated in v1.17 in favor of rbac.authorization.k8s.io/v1 Role, and will no longer be served in v1.20.
-=======
 // Deprecated in v1.17 in favor of rbac.authorization.k8s.io/v1 Role, and will no longer be served in v1.22.
->>>>>>> 14ca838f
 message Role {
   // Standard object's metadata.
   // +optional
@@ -155,11 +135,7 @@
 // RoleBinding references a role, but does not contain it.  It can reference a Role in the same namespace or a ClusterRole in the global namespace.
 // It adds who information via Subjects and namespace information by which namespace it exists in.  RoleBindings in a given
 // namespace only have effect in that namespace.
-<<<<<<< HEAD
-// Deprecated in v1.17 in favor of rbac.authorization.k8s.io/v1 RoleBinding, and will no longer be served in v1.20.
-=======
 // Deprecated in v1.17 in favor of rbac.authorization.k8s.io/v1 RoleBinding, and will no longer be served in v1.22.
->>>>>>> 14ca838f
 message RoleBinding {
   // Standard object's metadata.
   // +optional
@@ -175,11 +151,7 @@
 }
 
 // RoleBindingList is a collection of RoleBindings
-<<<<<<< HEAD
-// Deprecated in v1.17 in favor of rbac.authorization.k8s.io/v1 RoleBindingList, and will no longer be served in v1.20.
-=======
 // Deprecated in v1.17 in favor of rbac.authorization.k8s.io/v1 RoleBindingList, and will no longer be served in v1.22.
->>>>>>> 14ca838f
 message RoleBindingList {
   // Standard object's metadata.
   // +optional
@@ -190,11 +162,7 @@
 }
 
 // RoleList is a collection of Roles
-<<<<<<< HEAD
-// Deprecated in v1.17 in favor of rbac.authorization.k8s.io/v1 RoleList, and will no longer be served in v1.20.
-=======
 // Deprecated in v1.17 in favor of rbac.authorization.k8s.io/v1 RoleList, and will no longer be served in v1.22.
->>>>>>> 14ca838f
 message RoleList {
   // Standard object's metadata.
   // +optional
