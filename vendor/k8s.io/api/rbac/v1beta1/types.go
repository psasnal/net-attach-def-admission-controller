/*
Copyright 2017 The Kubernetes Authors.

Licensed under the Apache License, Version 2.0 (the "License");
you may not use this file except in compliance with the License.
You may obtain a copy of the License at

    http://www.apache.org/licenses/LICENSE-2.0

Unless required by applicable law or agreed to in writing, software
distributed under the License is distributed on an "AS IS" BASIS,
WITHOUT WARRANTIES OR CONDITIONS OF ANY KIND, either express or implied.
See the License for the specific language governing permissions and
limitations under the License.
*/

package v1beta1

import (
	metav1 "k8s.io/apimachinery/pkg/apis/meta/v1"
)

// Authorization is calculated against
// 1. evaluation of ClusterRoleBindings - short circuit on match
// 2. evaluation of RoleBindings in the namespace requested - short circuit on match
// 3. deny by default

const (
	APIGroupAll    = "*"
	ResourceAll    = "*"
	VerbAll        = "*"
	NonResourceAll = "*"

	GroupKind          = "Group"
	ServiceAccountKind = "ServiceAccount"
	UserKind           = "User"

	// AutoUpdateAnnotationKey is the name of an annotation which prevents reconciliation if set to "false"
	AutoUpdateAnnotationKey = "rbac.authorization.kubernetes.io/autoupdate"
)

// Authorization is calculated against
// 1. evaluation of ClusterRoleBindings - short circuit on match
// 2. evaluation of RoleBindings in the namespace requested - short circuit on match
// 3. deny by default

// PolicyRule holds information that describes a policy rule, but does not contain information
// about who the rule applies to or which namespace the rule applies to.
type PolicyRule struct {
	// Verbs is a list of Verbs that apply to ALL the ResourceKinds and AttributeRestrictions contained in this rule. '*' represents all verbs.
	Verbs []string `json:"verbs" protobuf:"bytes,1,rep,name=verbs"`

	// APIGroups is the name of the APIGroup that contains the resources.  If multiple API groups are specified, any action requested against one of
	// the enumerated resources in any API group will be allowed.
	// +optional
	APIGroups []string `json:"apiGroups,omitempty" protobuf:"bytes,2,rep,name=apiGroups"`
	// Resources is a list of resources this rule applies to.  '*' represents all resources in the specified apiGroups.
	// '*/foo' represents the subresource 'foo' for all resources in the specified apiGroups.
	// +optional
	Resources []string `json:"resources,omitempty" protobuf:"bytes,3,rep,name=resources"`
	// ResourceNames is an optional white list of names that the rule applies to.  An empty set means that everything is allowed.
	// +optional
	ResourceNames []string `json:"resourceNames,omitempty" protobuf:"bytes,4,rep,name=resourceNames"`

	// NonResourceURLs is a set of partial urls that a user should have access to.  *s are allowed, but only as the full, final step in the path
	// Since non-resource URLs are not namespaced, this field is only applicable for ClusterRoles referenced from a ClusterRoleBinding.
	// Rules can either apply to API resources (such as "pods" or "secrets") or non-resource URL paths (such as "/api"),  but not both.
	// +optional
	NonResourceURLs []string `json:"nonResourceURLs,omitempty" protobuf:"bytes,5,rep,name=nonResourceURLs"`
}

// Subject contains a reference to the object or user identities a role binding applies to.  This can either hold a direct API object reference,
// or a value for non-objects such as user and group names.
type Subject struct {
	// Kind of object being referenced. Values defined by this API group are "User", "Group", and "ServiceAccount".
	// If the Authorizer does not recognized the kind value, the Authorizer should report an error.
	Kind string `json:"kind" protobuf:"bytes,1,opt,name=kind"`
	// APIGroup holds the API group of the referenced subject.
	// Defaults to "" for ServiceAccount subjects.
	// Defaults to "rbac.authorization.k8s.io" for User and Group subjects.
	// +optional
	APIGroup string `json:"apiGroup,omitempty" protobuf:"bytes,2,opt.name=apiGroup"`
	// Name of the object being referenced.
	Name string `json:"name" protobuf:"bytes,3,opt,name=name"`
	// Namespace of the referenced object.  If the object kind is non-namespace, such as "User" or "Group", and this value is not empty
	// the Authorizer should report an error.
	// +optional
	Namespace string `json:"namespace,omitempty" protobuf:"bytes,4,opt,name=namespace"`
}

// RoleRef contains information that points to the role being used
type RoleRef struct {
	// APIGroup is the group for the resource being referenced
	APIGroup string `json:"apiGroup" protobuf:"bytes,1,opt,name=apiGroup"`
	// Kind is the type of resource being referenced
	Kind string `json:"kind" protobuf:"bytes,2,opt,name=kind"`
	// Name is the name of resource being referenced
	Name string `json:"name" protobuf:"bytes,3,opt,name=name"`
}

// +genclient
// +k8s:deepcopy-gen:interfaces=k8s.io/apimachinery/pkg/runtime.Object
// +k8s:prerelease-lifecycle-gen:introduced=1.6
// +k8s:prerelease-lifecycle-gen:deprecated=1.17
// +k8s:prerelease-lifecycle-gen:removed=1.22
// +k8s:prerelease-lifecycle-gen:replacement=rbac.authorization.k8s.io,v1,Role

// Role is a namespaced, logical grouping of PolicyRules that can be referenced as a unit by a RoleBinding.
<<<<<<< HEAD
// Deprecated in v1.17 in favor of rbac.authorization.k8s.io/v1 Role, and will no longer be served in v1.20.
=======
// Deprecated in v1.17 in favor of rbac.authorization.k8s.io/v1 Role, and will no longer be served in v1.22.
>>>>>>> 14ca838f
type Role struct {
	metav1.TypeMeta `json:",inline"`
	// Standard object's metadata.
	// +optional
	metav1.ObjectMeta `json:"metadata,omitempty" protobuf:"bytes,1,opt,name=metadata"`

	// Rules holds all the PolicyRules for this Role
	// +optional
	Rules []PolicyRule `json:"rules" protobuf:"bytes,2,rep,name=rules"`
}

// +genclient
// +k8s:deepcopy-gen:interfaces=k8s.io/apimachinery/pkg/runtime.Object
// +k8s:prerelease-lifecycle-gen:introduced=1.6
// +k8s:prerelease-lifecycle-gen:deprecated=1.17
// +k8s:prerelease-lifecycle-gen:removed=1.22
// +k8s:prerelease-lifecycle-gen:replacement=rbac.authorization.k8s.io,v1,RoleBinding

// RoleBinding references a role, but does not contain it.  It can reference a Role in the same namespace or a ClusterRole in the global namespace.
// It adds who information via Subjects and namespace information by which namespace it exists in.  RoleBindings in a given
// namespace only have effect in that namespace.
<<<<<<< HEAD
// Deprecated in v1.17 in favor of rbac.authorization.k8s.io/v1 RoleBinding, and will no longer be served in v1.20.
=======
// Deprecated in v1.17 in favor of rbac.authorization.k8s.io/v1 RoleBinding, and will no longer be served in v1.22.
>>>>>>> 14ca838f
type RoleBinding struct {
	metav1.TypeMeta `json:",inline"`
	// Standard object's metadata.
	// +optional
	metav1.ObjectMeta `json:"metadata,omitempty" protobuf:"bytes,1,opt,name=metadata"`

	// Subjects holds references to the objects the role applies to.
	// +optional
	Subjects []Subject `json:"subjects,omitempty" protobuf:"bytes,2,rep,name=subjects"`

	// RoleRef can reference a Role in the current namespace or a ClusterRole in the global namespace.
	// If the RoleRef cannot be resolved, the Authorizer must return an error.
	RoleRef RoleRef `json:"roleRef" protobuf:"bytes,3,opt,name=roleRef"`
}

// +k8s:deepcopy-gen:interfaces=k8s.io/apimachinery/pkg/runtime.Object
// +k8s:prerelease-lifecycle-gen:introduced=1.6
// +k8s:prerelease-lifecycle-gen:deprecated=1.17
// +k8s:prerelease-lifecycle-gen:removed=1.22
// +k8s:prerelease-lifecycle-gen:replacement=rbac.authorization.k8s.io,v1,RoleBindingList

// RoleBindingList is a collection of RoleBindings
<<<<<<< HEAD
// Deprecated in v1.17 in favor of rbac.authorization.k8s.io/v1 RoleBindingList, and will no longer be served in v1.20.
=======
// Deprecated in v1.17 in favor of rbac.authorization.k8s.io/v1 RoleBindingList, and will no longer be served in v1.22.
>>>>>>> 14ca838f
type RoleBindingList struct {
	metav1.TypeMeta `json:",inline"`
	// Standard object's metadata.
	// +optional
	metav1.ListMeta `json:"metadata,omitempty" protobuf:"bytes,1,opt,name=metadata"`

	// Items is a list of RoleBindings
	Items []RoleBinding `json:"items" protobuf:"bytes,2,rep,name=items"`
}

// +k8s:deepcopy-gen:interfaces=k8s.io/apimachinery/pkg/runtime.Object
// +k8s:prerelease-lifecycle-gen:introduced=1.6
// +k8s:prerelease-lifecycle-gen:deprecated=1.17
// +k8s:prerelease-lifecycle-gen:removed=1.22
// +k8s:prerelease-lifecycle-gen:replacement=rbac.authorization.k8s.io,v1,RoleList

// RoleList is a collection of Roles
<<<<<<< HEAD
// Deprecated in v1.17 in favor of rbac.authorization.k8s.io/v1 RoleList, and will no longer be served in v1.20.
=======
// Deprecated in v1.17 in favor of rbac.authorization.k8s.io/v1 RoleList, and will no longer be served in v1.22.
>>>>>>> 14ca838f
type RoleList struct {
	metav1.TypeMeta `json:",inline"`
	// Standard object's metadata.
	// +optional
	metav1.ListMeta `json:"metadata,omitempty" protobuf:"bytes,1,opt,name=metadata"`

	// Items is a list of Roles
	Items []Role `json:"items" protobuf:"bytes,2,rep,name=items"`
}

// +genclient
// +genclient:nonNamespaced
// +k8s:deepcopy-gen:interfaces=k8s.io/apimachinery/pkg/runtime.Object
// +k8s:prerelease-lifecycle-gen:introduced=1.6
// +k8s:prerelease-lifecycle-gen:deprecated=1.17
// +k8s:prerelease-lifecycle-gen:removed=1.22
// +k8s:prerelease-lifecycle-gen:replacement=rbac.authorization.k8s.io,v1,ClusterRole

// ClusterRole is a cluster level, logical grouping of PolicyRules that can be referenced as a unit by a RoleBinding or ClusterRoleBinding.
<<<<<<< HEAD
// Deprecated in v1.17 in favor of rbac.authorization.k8s.io/v1 ClusterRole, and will no longer be served in v1.20.
=======
// Deprecated in v1.17 in favor of rbac.authorization.k8s.io/v1 ClusterRole, and will no longer be served in v1.22.
>>>>>>> 14ca838f
type ClusterRole struct {
	metav1.TypeMeta `json:",inline"`
	// Standard object's metadata.
	// +optional
	metav1.ObjectMeta `json:"metadata,omitempty" protobuf:"bytes,1,opt,name=metadata"`

	// Rules holds all the PolicyRules for this ClusterRole
	// +optional
	Rules []PolicyRule `json:"rules" protobuf:"bytes,2,rep,name=rules"`
	// AggregationRule is an optional field that describes how to build the Rules for this ClusterRole.
	// If AggregationRule is set, then the Rules are controller managed and direct changes to Rules will be
	// stomped by the controller.
	// +optional
	AggregationRule *AggregationRule `json:"aggregationRule,omitempty" protobuf:"bytes,3,opt,name=aggregationRule"`
}

// AggregationRule describes how to locate ClusterRoles to aggregate into the ClusterRole
type AggregationRule struct {
	// ClusterRoleSelectors holds a list of selectors which will be used to find ClusterRoles and create the rules.
	// If any of the selectors match, then the ClusterRole's permissions will be added
	// +optional
	ClusterRoleSelectors []metav1.LabelSelector `json:"clusterRoleSelectors,omitempty" protobuf:"bytes,1,rep,name=clusterRoleSelectors"`
}

// +genclient
// +genclient:nonNamespaced
// +k8s:deepcopy-gen:interfaces=k8s.io/apimachinery/pkg/runtime.Object
// +k8s:prerelease-lifecycle-gen:introduced=1.6
// +k8s:prerelease-lifecycle-gen:deprecated=1.17
// +k8s:prerelease-lifecycle-gen:removed=1.22
// +k8s:prerelease-lifecycle-gen:replacement=rbac.authorization.k8s.io,v1,ClusterRoleBinding

// ClusterRoleBinding references a ClusterRole, but not contain it.  It can reference a ClusterRole in the global namespace,
// and adds who information via Subject.
<<<<<<< HEAD
// Deprecated in v1.17 in favor of rbac.authorization.k8s.io/v1 ClusterRoleBinding, and will no longer be served in v1.20.
=======
// Deprecated in v1.17 in favor of rbac.authorization.k8s.io/v1 ClusterRoleBinding, and will no longer be served in v1.22.
>>>>>>> 14ca838f
type ClusterRoleBinding struct {
	metav1.TypeMeta `json:",inline"`
	// Standard object's metadata.
	// +optional
	metav1.ObjectMeta `json:"metadata,omitempty" protobuf:"bytes,1,opt,name=metadata"`

	// Subjects holds references to the objects the role applies to.
	// +optional
	Subjects []Subject `json:"subjects,omitempty" protobuf:"bytes,2,rep,name=subjects"`

	// RoleRef can only reference a ClusterRole in the global namespace.
	// If the RoleRef cannot be resolved, the Authorizer must return an error.
	RoleRef RoleRef `json:"roleRef" protobuf:"bytes,3,opt,name=roleRef"`
}

// +k8s:deepcopy-gen:interfaces=k8s.io/apimachinery/pkg/runtime.Object
// +k8s:prerelease-lifecycle-gen:introduced=1.6
// +k8s:prerelease-lifecycle-gen:deprecated=1.17
// +k8s:prerelease-lifecycle-gen:removed=1.22
// +k8s:prerelease-lifecycle-gen:replacement=rbac.authorization.k8s.io,v1,ClusterRoleBindingList

// ClusterRoleBindingList is a collection of ClusterRoleBindings.
<<<<<<< HEAD
// Deprecated in v1.17 in favor of rbac.authorization.k8s.io/v1 ClusterRoleBindingList, and will no longer be served in v1.20.
=======
// Deprecated in v1.17 in favor of rbac.authorization.k8s.io/v1 ClusterRoleBindingList, and will no longer be served in v1.22.
>>>>>>> 14ca838f
type ClusterRoleBindingList struct {
	metav1.TypeMeta `json:",inline"`
	// Standard object's metadata.
	// +optional
	metav1.ListMeta `json:"metadata,omitempty" protobuf:"bytes,1,opt,name=metadata"`

	// Items is a list of ClusterRoleBindings
	Items []ClusterRoleBinding `json:"items" protobuf:"bytes,2,rep,name=items"`
}

// +k8s:deepcopy-gen:interfaces=k8s.io/apimachinery/pkg/runtime.Object
// +k8s:prerelease-lifecycle-gen:introduced=1.6
// +k8s:prerelease-lifecycle-gen:deprecated=1.17
// +k8s:prerelease-lifecycle-gen:removed=1.22
// +k8s:prerelease-lifecycle-gen:replacement=rbac.authorization.k8s.io,v1,ClusterRoleList

// ClusterRoleList is a collection of ClusterRoles.
<<<<<<< HEAD
// Deprecated in v1.17 in favor of rbac.authorization.k8s.io/v1 ClusterRoles, and will no longer be served in v1.20.
=======
// Deprecated in v1.17 in favor of rbac.authorization.k8s.io/v1 ClusterRoles, and will no longer be served in v1.22.
>>>>>>> 14ca838f
type ClusterRoleList struct {
	metav1.TypeMeta `json:",inline"`
	// Standard object's metadata.
	// +optional
	metav1.ListMeta `json:"metadata,omitempty" protobuf:"bytes,1,opt,name=metadata"`

	// Items is a list of ClusterRoles
	Items []ClusterRole `json:"items" protobuf:"bytes,2,rep,name=items"`
}<|MERGE_RESOLUTION|>--- conflicted
+++ resolved
@@ -106,11 +106,7 @@
 // +k8s:prerelease-lifecycle-gen:replacement=rbac.authorization.k8s.io,v1,Role
 
 // Role is a namespaced, logical grouping of PolicyRules that can be referenced as a unit by a RoleBinding.
-<<<<<<< HEAD
-// Deprecated in v1.17 in favor of rbac.authorization.k8s.io/v1 Role, and will no longer be served in v1.20.
-=======
 // Deprecated in v1.17 in favor of rbac.authorization.k8s.io/v1 Role, and will no longer be served in v1.22.
->>>>>>> 14ca838f
 type Role struct {
 	metav1.TypeMeta `json:",inline"`
 	// Standard object's metadata.
@@ -132,11 +128,7 @@
 // RoleBinding references a role, but does not contain it.  It can reference a Role in the same namespace or a ClusterRole in the global namespace.
 // It adds who information via Subjects and namespace information by which namespace it exists in.  RoleBindings in a given
 // namespace only have effect in that namespace.
-<<<<<<< HEAD
-// Deprecated in v1.17 in favor of rbac.authorization.k8s.io/v1 RoleBinding, and will no longer be served in v1.20.
-=======
 // Deprecated in v1.17 in favor of rbac.authorization.k8s.io/v1 RoleBinding, and will no longer be served in v1.22.
->>>>>>> 14ca838f
 type RoleBinding struct {
 	metav1.TypeMeta `json:",inline"`
 	// Standard object's metadata.
@@ -159,11 +151,7 @@
 // +k8s:prerelease-lifecycle-gen:replacement=rbac.authorization.k8s.io,v1,RoleBindingList
 
 // RoleBindingList is a collection of RoleBindings
-<<<<<<< HEAD
-// Deprecated in v1.17 in favor of rbac.authorization.k8s.io/v1 RoleBindingList, and will no longer be served in v1.20.
-=======
 // Deprecated in v1.17 in favor of rbac.authorization.k8s.io/v1 RoleBindingList, and will no longer be served in v1.22.
->>>>>>> 14ca838f
 type RoleBindingList struct {
 	metav1.TypeMeta `json:",inline"`
 	// Standard object's metadata.
@@ -181,11 +169,7 @@
 // +k8s:prerelease-lifecycle-gen:replacement=rbac.authorization.k8s.io,v1,RoleList
 
 // RoleList is a collection of Roles
-<<<<<<< HEAD
-// Deprecated in v1.17 in favor of rbac.authorization.k8s.io/v1 RoleList, and will no longer be served in v1.20.
-=======
 // Deprecated in v1.17 in favor of rbac.authorization.k8s.io/v1 RoleList, and will no longer be served in v1.22.
->>>>>>> 14ca838f
 type RoleList struct {
 	metav1.TypeMeta `json:",inline"`
 	// Standard object's metadata.
@@ -205,11 +189,7 @@
 // +k8s:prerelease-lifecycle-gen:replacement=rbac.authorization.k8s.io,v1,ClusterRole
 
 // ClusterRole is a cluster level, logical grouping of PolicyRules that can be referenced as a unit by a RoleBinding or ClusterRoleBinding.
-<<<<<<< HEAD
-// Deprecated in v1.17 in favor of rbac.authorization.k8s.io/v1 ClusterRole, and will no longer be served in v1.20.
-=======
 // Deprecated in v1.17 in favor of rbac.authorization.k8s.io/v1 ClusterRole, and will no longer be served in v1.22.
->>>>>>> 14ca838f
 type ClusterRole struct {
 	metav1.TypeMeta `json:",inline"`
 	// Standard object's metadata.
@@ -244,11 +224,7 @@
 
 // ClusterRoleBinding references a ClusterRole, but not contain it.  It can reference a ClusterRole in the global namespace,
 // and adds who information via Subject.
-<<<<<<< HEAD
-// Deprecated in v1.17 in favor of rbac.authorization.k8s.io/v1 ClusterRoleBinding, and will no longer be served in v1.20.
-=======
 // Deprecated in v1.17 in favor of rbac.authorization.k8s.io/v1 ClusterRoleBinding, and will no longer be served in v1.22.
->>>>>>> 14ca838f
 type ClusterRoleBinding struct {
 	metav1.TypeMeta `json:",inline"`
 	// Standard object's metadata.
@@ -271,11 +247,7 @@
 // +k8s:prerelease-lifecycle-gen:replacement=rbac.authorization.k8s.io,v1,ClusterRoleBindingList
 
 // ClusterRoleBindingList is a collection of ClusterRoleBindings.
-<<<<<<< HEAD
-// Deprecated in v1.17 in favor of rbac.authorization.k8s.io/v1 ClusterRoleBindingList, and will no longer be served in v1.20.
-=======
 // Deprecated in v1.17 in favor of rbac.authorization.k8s.io/v1 ClusterRoleBindingList, and will no longer be served in v1.22.
->>>>>>> 14ca838f
 type ClusterRoleBindingList struct {
 	metav1.TypeMeta `json:",inline"`
 	// Standard object's metadata.
@@ -293,11 +265,7 @@
 // +k8s:prerelease-lifecycle-gen:replacement=rbac.authorization.k8s.io,v1,ClusterRoleList
 
 // ClusterRoleList is a collection of ClusterRoles.
-<<<<<<< HEAD
-// Deprecated in v1.17 in favor of rbac.authorization.k8s.io/v1 ClusterRoles, and will no longer be served in v1.20.
-=======
 // Deprecated in v1.17 in favor of rbac.authorization.k8s.io/v1 ClusterRoles, and will no longer be served in v1.22.
->>>>>>> 14ca838f
 type ClusterRoleList struct {
 	metav1.TypeMeta `json:",inline"`
 	// Standard object's metadata.
