--- conflicted
+++ resolved
@@ -65,8 +65,6 @@
 	// +optional
 	SignerName *string `json:"signerName,omitempty" protobuf:"bytes,7,opt,name=signerName"`
 
-<<<<<<< HEAD
-=======
 	// expirationSeconds is the requested duration of validity of the issued
 	// certificate. The certificate signer may issue a certificate with a different
 	// validity duration so a client must check the delta between the notBefore and
@@ -91,7 +89,6 @@
 	// +optional
 	ExpirationSeconds *int32 `json:"expirationSeconds,omitempty" protobuf:"varint,8,opt,name=expirationSeconds"`
 
->>>>>>> 14ca838f
 	// allowedUsages specifies a set of usage contexts the key will be
 	// valid for.
 	// See: https://tools.ietf.org/html/rfc5280#section-4.2.1.3
