--- conflicted
+++ resolved
@@ -44,18 +44,6 @@
 // A compilation error at this line likely means your copy of the
 // proto package needs to be updated.
 const _ = proto.GoGoProtoPackageIsVersion3 // please upgrade the proto package
-<<<<<<< HEAD
-
-func (m *PriorityClass) Reset()      { *m = PriorityClass{} }
-func (*PriorityClass) ProtoMessage() {}
-func (*PriorityClass) Descriptor() ([]byte, []int) {
-	return fileDescriptor_277b2f43b72fffd5, []int{0}
-}
-func (m *PriorityClass) XXX_Unmarshal(b []byte) error {
-	return m.Unmarshal(b)
-}
-func (m *PriorityClass) XXX_Marshal(b []byte, deterministic bool) ([]byte, error) {
-=======
 
 func (m *PriorityClass) Reset()      { *m = PriorityClass{} }
 func (*PriorityClass) ProtoMessage() {}
@@ -94,7 +82,6 @@
 	return m.Unmarshal(b)
 }
 func (m *PriorityClassList) XXX_Marshal(b []byte, deterministic bool) ([]byte, error) {
->>>>>>> 14ca838f
 	b = b[:cap(b)]
 	n, err := m.MarshalToSizedBuffer(b)
 	if err != nil {
@@ -102,35 +89,6 @@
 	}
 	return b[:n], nil
 }
-<<<<<<< HEAD
-func (m *PriorityClass) XXX_Merge(src proto.Message) {
-	xxx_messageInfo_PriorityClass.Merge(m, src)
-}
-func (m *PriorityClass) XXX_Size() int {
-	return m.Size()
-}
-func (m *PriorityClass) XXX_DiscardUnknown() {
-	xxx_messageInfo_PriorityClass.DiscardUnknown(m)
-}
-
-var xxx_messageInfo_PriorityClass proto.InternalMessageInfo
-
-func (m *PriorityClassList) Reset()      { *m = PriorityClassList{} }
-func (*PriorityClassList) ProtoMessage() {}
-func (*PriorityClassList) Descriptor() ([]byte, []int) {
-	return fileDescriptor_277b2f43b72fffd5, []int{1}
-}
-func (m *PriorityClassList) XXX_Unmarshal(b []byte) error {
-	return m.Unmarshal(b)
-}
-func (m *PriorityClassList) XXX_Marshal(b []byte, deterministic bool) ([]byte, error) {
-	b = b[:cap(b)]
-	n, err := m.MarshalToSizedBuffer(b)
-	if err != nil {
-		return nil, err
-	}
-	return b[:n], nil
-}
 func (m *PriorityClassList) XXX_Merge(src proto.Message) {
 	xxx_messageInfo_PriorityClassList.Merge(m, src)
 }
@@ -141,18 +99,6 @@
 	xxx_messageInfo_PriorityClassList.DiscardUnknown(m)
 }
 
-=======
-func (m *PriorityClassList) XXX_Merge(src proto.Message) {
-	xxx_messageInfo_PriorityClassList.Merge(m, src)
-}
-func (m *PriorityClassList) XXX_Size() int {
-	return m.Size()
-}
-func (m *PriorityClassList) XXX_DiscardUnknown() {
-	xxx_messageInfo_PriorityClassList.DiscardUnknown(m)
-}
-
->>>>>>> 14ca838f
 var xxx_messageInfo_PriorityClassList proto.InternalMessageInfo
 
 func init() {
@@ -287,30 +233,16 @@
 			}
 			i--
 			dAtA[i] = 0x12
-<<<<<<< HEAD
 		}
 	}
 	{
 		size, err := m.ListMeta.MarshalToSizedBuffer(dAtA[:i])
 		if err != nil {
 			return 0, err
-=======
->>>>>>> 14ca838f
 		}
 		i -= size
 		i = encodeVarintGenerated(dAtA, i, uint64(size))
 	}
-<<<<<<< HEAD
-=======
-	{
-		size, err := m.ListMeta.MarshalToSizedBuffer(dAtA[:i])
-		if err != nil {
-			return 0, err
-		}
-		i -= size
-		i = encodeVarintGenerated(dAtA, i, uint64(size))
-	}
->>>>>>> 14ca838f
 	i--
 	dAtA[i] = 0xa
 	return len(dAtA) - i, nil
@@ -582,9 +514,6 @@
 			if (skippy < 0) || (iNdEx+skippy) < 0 {
 				return ErrInvalidLengthGenerated
 			}
-			if (iNdEx + skippy) < 0 {
-				return ErrInvalidLengthGenerated
-			}
 			if (iNdEx + skippy) > l {
 				return io.ErrUnexpectedEOF
 			}
@@ -702,9 +631,6 @@
 			if (skippy < 0) || (iNdEx+skippy) < 0 {
 				return ErrInvalidLengthGenerated
 			}
-			if (iNdEx + skippy) < 0 {
-				return ErrInvalidLengthGenerated
-			}
 			if (iNdEx + skippy) > l {
 				return io.ErrUnexpectedEOF
 			}
