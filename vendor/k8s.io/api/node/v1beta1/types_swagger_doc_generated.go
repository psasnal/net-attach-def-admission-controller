--- conflicted
+++ resolved
@@ -37,17 +37,10 @@
 }
 
 var map_RuntimeClass = map[string]string{
-<<<<<<< HEAD
-	"":           "RuntimeClass defines a class of container runtime supported in the cluster. The RuntimeClass is used to determine which container runtime is used to run all containers in a pod. RuntimeClasses are (currently) manually defined by a user or cluster provisioner, and referenced in the PodSpec. The Kubelet is responsible for resolving the RuntimeClassName reference before running the pod.  For more details, see https://git.k8s.io/enhancements/keps/sig-node/runtime-class.md",
-	"metadata":   "More info: https://git.k8s.io/community/contributors/devel/sig-architecture/api-conventions.md#metadata",
-	"handler":    "Handler specifies the underlying runtime and configuration that the CRI implementation will use to handle pods of this class. The possible values are specific to the node & CRI configuration.  It is assumed that all handlers are available on every node, and handlers of the same name are equivalent on every node. For example, a handler called \"runc\" might specify that the runc OCI runtime (using native Linux containers) will be used to run the containers in a pod. The Handler must conform to the DNS Label (RFC 1123) requirements, and is immutable.",
-	"overhead":   "Overhead represents the resource overhead associated with running a pod for a given RuntimeClass. For more details, see https://git.k8s.io/enhancements/keps/sig-node/20190226-pod-overhead.md This field is alpha-level as of Kubernetes v1.15, and is only honored by servers that enable the PodOverhead feature.",
-=======
 	"":           "RuntimeClass defines a class of container runtime supported in the cluster. The RuntimeClass is used to determine which container runtime is used to run all containers in a pod. RuntimeClasses are (currently) manually defined by a user or cluster provisioner, and referenced in the PodSpec. The Kubelet is responsible for resolving the RuntimeClassName reference before running the pod.  For more details, see https://git.k8s.io/enhancements/keps/sig-node/585-runtime-class",
 	"metadata":   "More info: https://git.k8s.io/community/contributors/devel/sig-architecture/api-conventions.md#metadata",
 	"handler":    "Handler specifies the underlying runtime and configuration that the CRI implementation will use to handle pods of this class. The possible values are specific to the node & CRI configuration.  It is assumed that all handlers are available on every node, and handlers of the same name are equivalent on every node. For example, a handler called \"runc\" might specify that the runc OCI runtime (using native Linux containers) will be used to run the containers in a pod. The Handler must be lowercase, conform to the DNS Label (RFC 1123) requirements, and is immutable.",
 	"overhead":   "Overhead represents the resource overhead associated with running a pod for a given RuntimeClass. For more details, see https://git.k8s.io/enhancements/keps/sig-node/688-pod-overhead/README.md This field is beta-level as of Kubernetes v1.18, and is only honored by servers that enable the PodOverhead feature.",
->>>>>>> 14ca838f
 	"scheduling": "Scheduling holds the scheduling constraints to ensure that pods running with this RuntimeClass are scheduled to nodes that support it. If scheduling is nil, this RuntimeClass is assumed to be supported by all nodes.",
 }
 
