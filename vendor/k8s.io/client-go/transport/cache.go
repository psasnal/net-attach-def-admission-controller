/*
Copyright 2015 The Kubernetes Authors.

Licensed under the Apache License, Version 2.0 (the "License");
you may not use this file except in compliance with the License.
You may obtain a copy of the License at

    http://www.apache.org/licenses/LICENSE-2.0

Unless required by applicable law or agreed to in writing, software
distributed under the License is distributed on an "AS IS" BASIS,
WITHOUT WARRANTIES OR CONDITIONS OF ANY KIND, either express or implied.
See the License for the specific language governing permissions and
limitations under the License.
*/

package transport

import (
	"fmt"
	"net"
	"net/http"
	"strings"
	"sync"
	"time"

	utilnet "k8s.io/apimachinery/pkg/util/net"
	"k8s.io/apimachinery/pkg/util/wait"
)

// TlsTransportCache caches TLS http.RoundTrippers different configurations. The
// same RoundTripper will be returned for configs with identical TLS options If
// the config has no custom TLS options, http.DefaultTransport is returned.
type tlsTransportCache struct {
	mu         sync.Mutex
	transports map[tlsCacheKey]*http.Transport
}

const idleConnsPerHost = 25

var tlsCache = &tlsTransportCache{transports: make(map[tlsCacheKey]*http.Transport)}

type tlsCacheKey struct {
	insecure           bool
	caData             string
	certData           string
<<<<<<< HEAD
	keyData            string
	certFile           string
	keyFile            string
	getCert            string
	serverName         string
	nextProtos         string
	dial               string
=======
	keyData            string `datapolicy:"security-key"`
	certFile           string
	keyFile            string
	serverName         string
	nextProtos         string
>>>>>>> 14ca838f
	disableCompression bool
}

func (t tlsCacheKey) String() string {
	keyText := "<none>"
	if len(t.keyData) > 0 {
		keyText = "<redacted>"
	}
<<<<<<< HEAD
	return fmt.Sprintf("insecure:%v, caData:%#v, certData:%#v, keyData:%s, getCert: %s, serverName:%s, dial:%s disableCompression:%t", t.insecure, t.caData, t.certData, keyText, t.getCert, t.serverName, t.dial, t.disableCompression)
=======
	return fmt.Sprintf("insecure:%v, caData:%#v, certData:%#v, keyData:%s, serverName:%s, disableCompression:%t", t.insecure, t.caData, t.certData, keyText, t.serverName, t.disableCompression)
>>>>>>> 14ca838f
}

func (c *tlsTransportCache) get(config *Config) (http.RoundTripper, error) {
	key, canCache, err := tlsConfigKey(config)
	if err != nil {
		return nil, err
	}

	if canCache {
		// Ensure we only create a single transport for the given TLS options
		c.mu.Lock()
		defer c.mu.Unlock()

		// See if we already have a custom transport for this config
		if t, ok := c.transports[key]; ok {
			return t, nil
		}
	}

	// Get the TLS options for this client config
	tlsConfig, err := TLSConfigFor(config)
	if err != nil {
		return nil, err
	}
	// The options didn't require a custom TLS config
	if tlsConfig == nil && config.Dial == nil && config.Proxy == nil {
		return http.DefaultTransport, nil
	}

	dial := config.Dial
	if dial == nil {
		dial = (&net.Dialer{
			Timeout:   30 * time.Second,
			KeepAlive: 30 * time.Second,
		}).DialContext
	}

	// If we use are reloading files, we need to handle certificate rotation properly
	// TODO(jackkleeman): We can also add rotation here when config.HasCertCallback() is true
	if config.TLS.ReloadTLSFiles {
		dynamicCertDialer := certRotatingDialer(tlsConfig.GetClientCertificate, dial)
		tlsConfig.GetClientCertificate = dynamicCertDialer.GetClientCertificate
		dial = dynamicCertDialer.connDialer.DialContext
		go dynamicCertDialer.Run(wait.NeverStop)
	}

<<<<<<< HEAD
	// Cache a single transport for these options
	c.transports[key] = utilnet.SetTransportDefaults(&http.Transport{
		Proxy:               http.ProxyFromEnvironment,
=======
	proxy := http.ProxyFromEnvironment
	if config.Proxy != nil {
		proxy = config.Proxy
	}

	transport := utilnet.SetTransportDefaults(&http.Transport{
		Proxy:               proxy,
>>>>>>> 14ca838f
		TLSHandshakeTimeout: 10 * time.Second,
		TLSClientConfig:     tlsConfig,
		MaxIdleConnsPerHost: idleConnsPerHost,
		DialContext:         dial,
		DisableCompression:  config.DisableCompression,
	})

	if canCache {
		// Cache a single transport for these options
		c.transports[key] = transport
	}

	return transport, nil
}

// tlsConfigKey returns a unique key for tls.Config objects returned from TLSConfigFor
func tlsConfigKey(c *Config) (tlsCacheKey, bool, error) {
	// Make sure ca/key/cert content is loaded
	if err := loadTLSFiles(c); err != nil {
		return tlsCacheKey{}, false, err
	}
<<<<<<< HEAD
	k := tlsCacheKey{
		insecure:           c.TLS.Insecure,
		caData:             string(c.TLS.CAData),
		getCert:            fmt.Sprintf("%p", c.TLS.GetCert),
		serverName:         c.TLS.ServerName,
		nextProtos:         strings.Join(c.TLS.NextProtos, ","),
		dial:               fmt.Sprintf("%p", c.Dial),
=======

	if c.TLS.GetCert != nil || c.Dial != nil || c.Proxy != nil {
		// cannot determine equality for functions
		return tlsCacheKey{}, false, nil
	}

	k := tlsCacheKey{
		insecure:           c.TLS.Insecure,
		caData:             string(c.TLS.CAData),
		serverName:         c.TLS.ServerName,
		nextProtos:         strings.Join(c.TLS.NextProtos, ","),
>>>>>>> 14ca838f
		disableCompression: c.DisableCompression,
	}

	if c.TLS.ReloadTLSFiles {
		k.certFile = c.TLS.CertFile
		k.keyFile = c.TLS.KeyFile
	} else {
		k.certData = string(c.TLS.CertData)
		k.keyData = string(c.TLS.KeyData)
	}

<<<<<<< HEAD
	return k, nil
=======
	return k, true, nil
>>>>>>> 14ca838f
}<|MERGE_RESOLUTION|>--- conflicted
+++ resolved
@@ -44,21 +44,11 @@
 	insecure           bool
 	caData             string
 	certData           string
-<<<<<<< HEAD
-	keyData            string
-	certFile           string
-	keyFile            string
-	getCert            string
-	serverName         string
-	nextProtos         string
-	dial               string
-=======
 	keyData            string `datapolicy:"security-key"`
 	certFile           string
 	keyFile            string
 	serverName         string
 	nextProtos         string
->>>>>>> 14ca838f
 	disableCompression bool
 }
 
@@ -67,11 +57,7 @@
 	if len(t.keyData) > 0 {
 		keyText = "<redacted>"
 	}
-<<<<<<< HEAD
-	return fmt.Sprintf("insecure:%v, caData:%#v, certData:%#v, keyData:%s, getCert: %s, serverName:%s, dial:%s disableCompression:%t", t.insecure, t.caData, t.certData, keyText, t.getCert, t.serverName, t.dial, t.disableCompression)
-=======
 	return fmt.Sprintf("insecure:%v, caData:%#v, certData:%#v, keyData:%s, serverName:%s, disableCompression:%t", t.insecure, t.caData, t.certData, keyText, t.serverName, t.disableCompression)
->>>>>>> 14ca838f
 }
 
 func (c *tlsTransportCache) get(config *Config) (http.RoundTripper, error) {
@@ -118,11 +104,6 @@
 		go dynamicCertDialer.Run(wait.NeverStop)
 	}
 
-<<<<<<< HEAD
-	// Cache a single transport for these options
-	c.transports[key] = utilnet.SetTransportDefaults(&http.Transport{
-		Proxy:               http.ProxyFromEnvironment,
-=======
 	proxy := http.ProxyFromEnvironment
 	if config.Proxy != nil {
 		proxy = config.Proxy
@@ -130,7 +111,6 @@
 
 	transport := utilnet.SetTransportDefaults(&http.Transport{
 		Proxy:               proxy,
->>>>>>> 14ca838f
 		TLSHandshakeTimeout: 10 * time.Second,
 		TLSClientConfig:     tlsConfig,
 		MaxIdleConnsPerHost: idleConnsPerHost,
@@ -152,15 +132,6 @@
 	if err := loadTLSFiles(c); err != nil {
 		return tlsCacheKey{}, false, err
 	}
-<<<<<<< HEAD
-	k := tlsCacheKey{
-		insecure:           c.TLS.Insecure,
-		caData:             string(c.TLS.CAData),
-		getCert:            fmt.Sprintf("%p", c.TLS.GetCert),
-		serverName:         c.TLS.ServerName,
-		nextProtos:         strings.Join(c.TLS.NextProtos, ","),
-		dial:               fmt.Sprintf("%p", c.Dial),
-=======
 
 	if c.TLS.GetCert != nil || c.Dial != nil || c.Proxy != nil {
 		// cannot determine equality for functions
@@ -172,7 +143,6 @@
 		caData:             string(c.TLS.CAData),
 		serverName:         c.TLS.ServerName,
 		nextProtos:         strings.Join(c.TLS.NextProtos, ","),
->>>>>>> 14ca838f
 		disableCompression: c.DisableCompression,
 	}
 
@@ -184,9 +154,5 @@
 		k.keyData = string(c.TLS.KeyData)
 	}
 
-<<<<<<< HEAD
-	return k, nil
-=======
 	return k, true, nil
->>>>>>> 14ca838f
 }