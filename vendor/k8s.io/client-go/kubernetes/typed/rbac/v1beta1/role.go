--- conflicted
+++ resolved
@@ -20,11 +20,8 @@
 
 import (
 	"context"
-<<<<<<< HEAD
-=======
 	json "encoding/json"
 	"fmt"
->>>>>>> 14ca838f
 	"time"
 
 	v1beta1 "k8s.io/api/rbac/v1beta1"
@@ -52,10 +49,7 @@
 	List(ctx context.Context, opts v1.ListOptions) (*v1beta1.RoleList, error)
 	Watch(ctx context.Context, opts v1.ListOptions) (watch.Interface, error)
 	Patch(ctx context.Context, name string, pt types.PatchType, data []byte, opts v1.PatchOptions, subresources ...string) (result *v1beta1.Role, err error)
-<<<<<<< HEAD
-=======
 	Apply(ctx context.Context, role *rbacv1beta1.RoleApplyConfiguration, opts v1.ApplyOptions) (result *v1beta1.Role, err error)
->>>>>>> 14ca838f
 	RoleExpansion
 }
 
@@ -181,8 +175,6 @@
 		Name(name).
 		SubResource(subresources...).
 		VersionedParams(&opts, scheme.ParameterCodec).
-<<<<<<< HEAD
-=======
 		Body(data).
 		Do(ctx).
 		Into(result)
@@ -209,7 +201,6 @@
 		Resource("roles").
 		Name(*name).
 		VersionedParams(&patchOpts, scheme.ParameterCodec).
->>>>>>> 14ca838f
 		Body(data).
 		Do(ctx).
 		Into(result)
