--- conflicted
+++ resolved
@@ -119,28 +119,7 @@
 	if err != nil {
 		return nil, err
 	}
-<<<<<<< HEAD
-
-	closable := &closableConn{Conn: conn}
-
-	// When the connection is closed, remove it from the map. This will
-	// be no-op if the connection isn't in the map, e.g. if CloseAll()
-	// is called.
-	closable.onClose = func() {
-		d.mu.Lock()
-		delete(d.conns, closable)
-		d.mu.Unlock()
-	}
-
-	// Start tracking the connection
-	d.mu.Lock()
-	d.conns[closable] = struct{}{}
-	d.mu.Unlock()
-
-	return closable, nil
-=======
 	return d.ConnectionTracker.Track(conn), nil
->>>>>>> 14ca838f
 }
 
 type closableConn struct {
